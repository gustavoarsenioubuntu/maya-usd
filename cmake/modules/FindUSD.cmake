# Simple module to find USD.

# On a system with an existing USD /usr/local installation added to the system
# PATH, use of PATHS in find_path incorrectly causes the existing USD
# installation to be found.  As per
# https://cmake.org/cmake/help/v3.4/command/find_path.html
# and
# https://cmake.org/pipermail/cmake/2010-October/040460.html
# HINTS get searched before system paths, which produces the desired result.
find_path(USD_INCLUDE_DIR
    NAMES
        pxr/pxr.h
    HINTS
        ${PXR_USD_LOCATION}
        $ENV{PXR_USD_LOCATION}
    PATH_SUFFIXES
        include
    DOC
        "USD Include directory"
)

find_library(USD_LIBRARY
    NAMES
        usd
    HINTS
        ${PXR_USD_LOCATION}
        $ENV{PXR_USD_LOCATION}
    PATH_SUFFIXES
        lib
    DOC
        "Main USD library"
)

get_filename_component(USD_LIBRARY_DIR ${USD_LIBRARY} DIRECTORY)

find_file(USD_GENSCHEMA
    NAMES
        usdGenSchema
    PATHS
        ${PXR_USD_LOCATION}
        $ENV{PXR_USD_LOCATION}
    PATH_SUFFIXES
        bin
    DOC
        "USD Gen schema application"
)

find_file(USD_CONFIG_FILE
    NAMES 
        pxrConfig.cmake
    PATHS 
        ${PXR_USD_LOCATION}
        $ENV{PXR_USD_LOCATION}
    DOC "USD cmake configuration file"
)

# ensure PXR_USD_LOCATION is defined
if(NOT DEFINED PXR_USD_LOCATION)
    if(DEFINED ENV{PXR_USD_LOCATION})
        set(PXR_USD_LOCATION "$ENV{PXR_USD_LOCATION}")
    else()
        get_filename_component(PXR_USD_LOCATION "${USD_CONFIG_FILE}" DIRECTORY)
    endif()
endif()

# account for possibility that PXR_USD_LOCATION was passed in as a hint-list
list(LENGTH PXR_USD_LOCATION listlen)
if(listlen GREATER 1)
    get_filename_component(PXR_USD_LOCATION "${USD_CONFIG_FILE}" DIRECTORY)
endif()

if(USD_INCLUDE_DIR AND EXISTS "${USD_INCLUDE_DIR}/pxr/pxr.h")
    foreach(_usd_comp MAJOR MINOR PATCH)
        file(STRINGS
            "${USD_INCLUDE_DIR}/pxr/pxr.h"
            _usd_tmp
            REGEX "#define PXR_${_usd_comp}_VERSION .*$")
        string(REGEX MATCHALL "[0-9]+" USD_${_usd_comp}_VERSION ${_usd_tmp})
    endforeach()
    set(USD_VERSION ${USD_MAJOR_VERSION}.${USD_MINOR_VERSION}.${USD_PATCH_VERSION})
endif()

message(STATUS "USD include dir: ${USD_INCLUDE_DIR}")
message(STATUS "USD library dir: ${USD_LIBRARY_DIR}")
message(STATUS "USD version: ${USD_VERSION}")

include(FindPackageHandleStandardArgs)

<<<<<<< HEAD
find_package_handle_standard_args(USD
    REQUIRED_VARS
        USD_INCLUDE_DIR
        USD_LIBRARY_DIR
        USD_GENSCHEMA
        USD_CONFIG_FILE
    VERSION_VAR
        USD_VERSION
)
=======
find_package_handle_standard_args(
    USD
REQUIRED_VARS
    PXR_USD_LOCATION
    USD_INCLUDE_DIR
    USD_LIBRARY_DIR
    USD_GENSCHEMA
    USD_CONFIG_FILE
VERSION_VAR
    USD_VERSION)
>>>>>>> 73126270
<|MERGE_RESOLUTION|>--- conflicted
+++ resolved
@@ -86,25 +86,13 @@
 
 include(FindPackageHandleStandardArgs)
 
-<<<<<<< HEAD
 find_package_handle_standard_args(USD
     REQUIRED_VARS
+        PXR_USD_LOCATION
         USD_INCLUDE_DIR
         USD_LIBRARY_DIR
         USD_GENSCHEMA
         USD_CONFIG_FILE
     VERSION_VAR
         USD_VERSION
-)
-=======
-find_package_handle_standard_args(
-    USD
-REQUIRED_VARS
-    PXR_USD_LOCATION
-    USD_INCLUDE_DIR
-    USD_LIBRARY_DIR
-    USD_GENSCHEMA
-    USD_CONFIG_FILE
-VERSION_VAR
-    USD_VERSION)
->>>>>>> 73126270
+)