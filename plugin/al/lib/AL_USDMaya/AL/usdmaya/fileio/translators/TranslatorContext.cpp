--- conflicted
+++ resolved
@@ -547,8 +547,10 @@
   if(stage)
   {
     std::string translatorId = m_proxyShape->context()->getTranslatorIdForPath(prim.GetPath());
-
-<<<<<<< HEAD
+    
+    // (KxL) In 0.34 this no longer makes sense - we have to recognize different types of translatorId
+#if KXL_TO_FINISH__CHANGED_WITH_NEW_UPDATE
+    TfToken type = m_proxyShape->context()->getTypeForPath(prim.GetPath());
     auto primUpdaterFactory = std::get<1>(UsdMayaPrimUpdaterRegistry::Find(type));
     if(primUpdaterFactory)
     {
@@ -561,11 +563,8 @@
 
         return;
     }
-
-    fileio::translators::TranslatorRefPtr translator = m_proxyShape->translatorManufacture().get(type);
-=======
+#endif
     fileio::translators::TranslatorRefPtr translator = m_proxyShape->translatorManufacture().getTranslatorFromId(translatorId);
->>>>>>> 98624dfb
     if(translator)
     {
       TF_DEBUG(ALUSDMAYA_TRANSLATORS).Msg("TranslatorContext::preUnloadPrim [preTearDown] prim=%s\n", prim.GetPath().GetText());
@@ -593,7 +592,8 @@
   {
     std::string translatorId = m_proxyShape->context()->getTranslatorIdForPath(path);
 
-<<<<<<< HEAD
+    // (KxL) In 0.34 this no longer makes sense - we have to recognize different types of translatorId
+#if KXL_TO_FINISH__CHANGED_WITH_NEW_UPDATE
     auto primUpdaterFactory = std::get<1>(UsdMayaPrimUpdaterRegistry::Find(type));
     if (primUpdaterFactory)
     {
@@ -619,11 +619,9 @@
 
         return;
     }
-
-    fileio::translators::TranslatorRefPtr translator = m_proxyShape->translatorManufacture().get(type);
-=======
+#endif
+
     fileio::translators::TranslatorRefPtr translator = m_proxyShape->translatorManufacture().getTranslatorFromId(translatorId);
->>>>>>> 98624dfb
     if(translator)
     {
       TF_DEBUG(ALUSDMAYA_TRANSLATORS).Msg("TranslatorContext::unloadPrim [tearDown] prim=%s\n", path.GetText());
