from distutils.spawn import find_executable

import argparse
import contextlib
import datetime
import distutils
import multiprocessing
import os
import platform
import re
import shlex
import shutil
import subprocess
import sys

############################################################
# Helpers for printing output
verbosity = 1

def Print(msg):
    if verbosity > 0:
        print msg

def PrintWarning(warning):
    if verbosity > 0:
        print "WARNING:", warning

def PrintStatus(status):
    if verbosity >= 1:
        print "STATUS:", status

def PrintInfo(info):
    if verbosity >= 2:
        print "INFO:", info

def PrintCommandOutput(output):
    if verbosity >= 3:
        sys.stdout.write(output)

def PrintError(error):
    if verbosity >= 3 and sys.exc_info()[1] is not None:
        import traceback
        traceback.print_exc()
    print "ERROR:", error

############################################################

def Windows():
    return platform.system() == "Windows"

def Linux():
    return platform.system() == "Linux"

def MacOS():
    return platform.system() == "Darwin"

def GetCommandOutput(command):
    """Executes the specified command and returns output or None."""
    try:
        return subprocess.check_output(
            shlex.split(command), stderr=subprocess.STDOUT).strip()
    except subprocess.CalledProcessError:
        pass
    return None

def GetXcodeDeveloperDirectory():
    """Returns the active developer directory as reported by 'xcode-select -p'.
    Returns None if none is set."""
    if not MacOS():
        return None

    return GetCommandOutput("xcode-select -p")

def GetVisualStudioCompilerAndVersion():
    """Returns a tuple containing the path to the Visual Studio compiler
    and a tuple for its version, e.g. (14, 0). If the compiler is not found
    or version number cannot be determined, returns None."""
    if not Windows():
        return None

    msvcCompiler = find_executable('cl')
    if msvcCompiler:
        # VisualStudioVersion environment variable should be set by the
        # Visual Studio Command Prompt.
        match = re.search(
            "(\d+).(\d+)",
            os.environ.get("VisualStudioVersion", ""))
        if match:
            return (msvcCompiler, tuple(int(v) for v in match.groups()))
    return None

def IsVisualStudio2017OrGreater():
    VISUAL_STUDIO_2017_VERSION = (15, 0)
    msvcCompilerAndVersion = GetVisualStudioCompilerAndVersion()
    if msvcCompilerAndVersion:
        _, version = msvcCompilerAndVersion
        return version >= VISUAL_STUDIO_2017_VERSION
    return False

def GetPythonInfo():
    """Returns a tuple containing the path to the Python executable, shared
    library, and include directory corresponding to the version of Python
    currently running. Returns None if any path could not be determined. This
    function always returns None on Windows or Linux.

    This function is primarily used to determine which version of
    Python USD should link against when multiple versions are installed.
    """
    # We just skip all this on Windows. Users on Windows are unlikely to have
    # multiple copies of the same version of Python, so the problem this
    # function is intended to solve doesn't arise on that platform.
    if Windows():
        return None

    # We also skip all this on Linux. The below code gets the wrong answer on
    # certain distributions like Ubuntu, which organizes libraries based on
    # multiarch. The below code yields /usr/lib/libpython2.7.so, but
    # the library is actually in /usr/lib/x86_64-linux-gnu. Since the problem
    # this function is intended to solve primarily occurs on macOS, so it's
    # simpler to just skip this for now.
    if Linux():
        return None

    try:
        import distutils.sysconfig

        pythonExecPath = None
        pythonLibPath = None

        pythonPrefix = distutils.sysconfig.PREFIX
        if pythonPrefix:
            pythonExecPath = os.path.join(pythonPrefix, 'bin', 'python')
            pythonLibPath = os.path.join(pythonPrefix, 'lib', 'libpython2.7.dylib')

        pythonIncludeDir = distutils.sysconfig.get_python_inc()
    except:
        return None

    if pythonExecPath and pythonIncludeDir and pythonLibPath:
        # Ensure that the paths are absolute, since depending on the version of
        # Python being run and the path used to invoke it, we may have gotten a
        # relative path from distutils.sysconfig.PREFIX.
        return (
            os.path.abspath(pythonExecPath),
            os.path.abspath(pythonLibPath),
            os.path.abspath(pythonIncludeDir))

    return None

def GetCPUCount():
    try:
        return multiprocessing.cpu_count()
    except NotImplementedError:
        return 1

def Run(cmd, logCommandOutput=True):
    """Run the specified command in a subprocess."""
    PrintInfo('Running "{cmd}"'.format(cmd=cmd))

    with open(context.logFileLocation, "a") as logfile:
        logfile.write(datetime.datetime.now().strftime("%Y-%m-%d %H:%M"))
        logfile.write("\n")
        logfile.write(cmd)
        logfile.write("\n")

        # Let exceptions escape from subprocess calls -- higher level
        # code will handle them.
        if logCommandOutput:
            p = subprocess.Popen(shlex.split(cmd), stdout=subprocess.PIPE,
                                 stderr=subprocess.STDOUT)
            while True:
                l = p.stdout.readline()
                if l != "":
                    logfile.write(l)
                    PrintCommandOutput(l)
                elif p.poll() is not None:
                    break
        else:
            p = subprocess.Popen(shlex.split(cmd))
            p.wait()

    if p.returncode != 0:
        # If verbosity >= 3, we'll have already been printing out command output
        # so no reason to print the log file again.
        if verbosity < 3:
            with open(context.logFileLocation, "r") as logfile:
                Print(logfile.read())
        raise RuntimeError("Failed to run '{cmd}'\nSee {log} for more details."
                           .format(cmd=cmd, log=os.path.abspath(context.logFileLocation)))

def BuildVariant(context): 
    if context.buildDebug:
        return "Debug"
    elif context.buildRelease:
        return "Release"
    elif context.buildRelWithDebug:
        return "RelWithDebInfo"
    return "RelWithDebInfo"

def FormatMultiProcs(numJobs, generator):
    tag = "-j"
    if generator:
        if "Visual Studio" in generator:
            tag = "/M:"
        elif "Xcode" in generator:
            tag = "-j "

    return "{tag}{procs}".format(tag=tag, procs=numJobs)

############################################################
# contextmanager
@contextlib.contextmanager
def CurrentWorkingDirectory(dir):
    """Context manager that sets the current working directory to the given
    directory and resets it to the original directory when closed."""
    curdir = os.getcwd()
    os.chdir(dir)
    try:
        yield
    finally:
        os.chdir(curdir)

############################################################
# CMAKE
def RunCMake(context, extraArgs=None, stages=None):
    """Invoke CMake to configure, build, and install a library whose 
    source code is located in the current working directory."""

    srcDir = os.getcwd()
    instDir = context.instDir
    buildDir = context.buildDir

    if 'clean' in stages and os.path.isdir(buildDir):
        shutil.rmtree(buildDir)

    if 'clean' in stages and os.path.isdir(instDir):
        shutil.rmtree(instDir)

    if not os.path.isdir(buildDir):
        os.makedirs(buildDir)

    generator = context.cmakeGenerator

    # On Windows, we need to explicitly specify the generator to ensure we're
    # building a 64-bit project. (Surely there is a better way to do this?)
    # TODO: figure out exactly what "vcvarsall.bat x64" sets to force x64
    if generator is None and Windows():
        if IsVisualStudio2017OrGreater():
            generator = "Visual Studio 15 2017 Win64"
        else:
            generator = "Visual Studio 14 2015 Win64"

    if generator is not None:
        generator = '-G "{gen}"'.format(gen=generator)

    # On MacOS, enable the use of @rpath for relocatable builds.
    osx_rpath = None
    if MacOS():
        osx_rpath = "-DCMAKE_MACOSX_RPATH=ON"

    # get build variant 
    variant= BuildVariant(context)

    with CurrentWorkingDirectory(buildDir):
        # recreate build_log.txt everytime the script runs
        if os.path.isfile(context.logFileLocation):
            os.remove(context.logFileLocation)

        if 'configure' in stages:
            Run('cmake '
                '-DCMAKE_INSTALL_PREFIX="{instDir}" '
                '-DCMAKE_BUILD_TYPE={variant} '
                '-DCMAKE_EXPORT_COMPILE_COMMANDS=ON'
                '{osx_rpath} '
                '{generator} '
                '{extraArgs} '
                '"{srcDir}"'
                .format(instDir=instDir,
                        variant=variant,
                        srcDir=srcDir,
                        osx_rpath=(osx_rpath or ""),
                        generator=(generator or ""),
                        extraArgs=(" ".join(extraArgs) if extraArgs else "")))
 
        installArg = ""
        if 'install' in stages:
            installArg = "--target install"

        if 'build' in stages or 'install' in stages:
            Run("cmake --build . --config {variant} {installArg} -- {multiproc}"
                .format(variant=variant,
                        installArg=installArg,
                        multiproc=FormatMultiProcs(context.numJobs, generator)))

############################################################
# Maya USD
def InstallMayaUSD(context, buildArgs, stages):
    with CurrentWorkingDirectory(context.mayaUsdSrcDir):
        extraArgs = []
        stagesArgs = []
        if context.mayaLocation:
            extraArgs.append('-DMAYA_LOCATION="{mayaLocation}"'
                             .format(mayaLocation=context.mayaLocation))

        if context.pxrUsdLocation:
            extraArgs.append('-DPXR_USD_LOCATION="{pxrUsdLocation}"'
                             .format(pxrUsdLocation=context.pxrUsdLocation))

        if context.devkitLocation:
            extraArgs.append('-DMAYA_DEVKIT_LOCATION="{devkitLocation}"'
                             .format(devkitLocation=context.devkitLocation))

        # Add on any user-specified extra arguments.
        extraArgs += buildArgs

        # Add on any user-specified stages arguments.
        stagesArgs += stages

        RunCMake(context, extraArgs, stagesArgs)

############################################################
# ArgumentParser

parser = argparse.ArgumentParser(
    formatter_class=argparse.RawDescriptionHelpFormatter)

parser.add_argument("workspace_location", type=str,
                    help="Directory where the project use as a workspace to build and install plugin/libraries.")

parser.add_argument("--generator", type=str,
                    help=("CMake generator to use when building libraries with "
                          "cmake"))

<<<<<<< HEAD
parser.add_argument("--build-location", type=str,
                    help=("Set Build directory"
                          "(default: <workspace_location>/build-location)"))

parser.add_argument("--install-location", type=str,
                    help=("Set Install directory"
=======
parser.add_argument("-v", "--verbosity", type=int, default=verbosity,
                    help=("How much output to print while building: 0 = no "
                          "output; 1 = warnings + status; 2 = info; 3 = "
                          "command output and tracebacks (default: "
                          "%(default)s)"))

parser.add_argument("--build-location", type=str,
                    help=("Set Build directory "
                          "(default: <workspace_location>/build-location)"))

parser.add_argument("--install-location", type=str,
                    help=("Set Install directory "
>>>>>>> a247688e
                          "(default: <workspace_location>/install-location)"))

parser.add_argument("--maya-location", type=str,
                    help="Directory where Maya is installed.")

parser.add_argument("--pxrusd-location", type=str,
                    help="Directory where Pixar USD is installed.")

parser.add_argument("--devkit-location", type=str,
                    help="Directory where Maya Devkit is installed.")

parser.add_argument("--build-debug", dest="build_debug", action="store_true",
                    help="Build in Debug mode")

parser.add_argument("--build-release", dest="build_release", action="store_true",
                    help="Build in Release mode")

parser.add_argument("--build-relwithdebug", dest="build_relwithdebug", action="store_true",
                    help="Build in RelWithDebInfo mode")

parser.add_argument("--build-args", type=str, nargs="*", default=[],
                   help=("Comma-separated list of arguments passed into CMake when building libraries"))

parser.add_argument("--stages", type=str, nargs="*", default=['clean','configure','build','install'],
                   help=("Comma-separated list of stages to execute.( possible stages: clean, configure, build, install)"))

parser.add_argument("-j", "--jobs", type=int, default=GetCPUCount(),
                    help=("Number of build jobs to run in parallel. "
                          "(default: # of processors [{0}])"
                          .format(GetCPUCount())))

args = parser.parse_args()
<<<<<<< HEAD
=======
verbosity = args.verbosity
>>>>>>> a247688e

############################################################
# InstallContext
class InstallContext:
    def __init__(self, args):

        # Assume the project's top level cmake is in the current source directory
        self.mayaUsdSrcDir = os.path.normpath(
            os.path.join(os.path.abspath(os.path.dirname(__file__))))

        # Build type
        # Must be done early, so we can call BuildVariant(self)
        self.buildDebug = args.build_debug
        self.buildRelease = args.build_release
        self.buildRelWithDebug = args.build_relwithdebug

        # Workspace directory 
        self.workspaceDir = os.path.abspath(args.workspace_location)

        # Build directory
        self.buildDir = (os.path.abspath(args.build_location) if args.build_location
                         else os.path.join(self.workspaceDir, "build", BuildVariant(self)))

        # Install directory
        self.instDir = (os.path.abspath(args.install_location) if args.install_location
                         else os.path.join(self.workspaceDir, "install", BuildVariant(self)))

        # CMake generator
        self.cmakeGenerator = args.generator

        # Number of jobs
        self.numJobs = args.jobs
        if self.numJobs <= 0:
            raise ValueError("Number of jobs must be greater than 0")

        # Maya Location
        self.mayaLocation = (os.path.abspath(args.maya_location)
                                if args.maya_location else None)

        # PXR USD Location
        self.pxrUsdLocation = (os.path.abspath(args.pxrusd_location)
                                if args.pxrusd_location else None)

        # Maya Devkit Location
        self.devkitLocation = (os.path.abspath(args.devkit_location)
                                if args.devkit_location else None)

        # Log File Name
        logFileName="build_log.txt"
        self.logFileLocation=os.path.join(self.buildDir, logFileName)

        # Build arguments
        self.buildArgs = list()
        for argList in args.build_args:
            for arg in argList.split(","):
                self.buildArgs.append(arg)

        # Stages arguments
        self.stagesArgs = list()
        for argList in args.stages:
            for arg in argList.split(","):
                self.stagesArgs.append(arg)
try:
    context = InstallContext(args)
except Exception as e:
    PrintError(str(e))
    sys.exit(1)

# Summarize
summaryMsg = """
Building with settings:
  Source directory          {mayaUsdSrcDir}
  Workspace directory       {workspaceDir}
  Build directory           {buildDir}
  Install directory         {instDir}
  Variant                   {buildVariant}
  CMake generator           {cmakeGenerator}
  Build Log                 {logFileLocation}"""

if context.buildArgs:
  summaryMsg += """
<<<<<<< HEAD
  Extra Build arguments     {buildArgs}"""

if context.stagesArgs:
  summaryMsg += """
  Stages arguments          {stagesArgs}"""
=======
  Extra Build arguments {buildArgs}"""

if context.stagesArgs:
  summaryMsg += """
  Stages arguments      {stagesArgs}"""
>>>>>>> a247688e

summaryMsg = summaryMsg.format(
    mayaUsdSrcDir=context.mayaUsdSrcDir,
    workspaceDir=context.workspaceDir,
    buildDir=context.buildDir,
    instDir=context.instDir,
    logFileLocation=context.logFileLocation,
    buildArgs=context.buildArgs,
    stagesArgs=context.stagesArgs,
    buildVariant=BuildVariant(context),
    cmakeGenerator=("Default" if not context.cmakeGenerator
                    else context.cmakeGenerator)
)

Print(summaryMsg)

# Install MayaUSD
InstallMayaUSD(context, context.buildArgs, context.stagesArgs)

# Ensure directory structure is created and is writable.
for dir in [context.workspaceDir, context.buildDir, context.instDir]:
    try:
        if os.path.isdir(dir):
            testFile = os.path.join(dir, "canwrite")
            open(testFile, "w").close()
            os.remove(testFile)
        else:
            os.makedirs(dir)
    except Exception as e:
        PrintError("Could not write to directory {dir}. Change permissions "
                   "or choose a different location to install to."
                   .format(dir=dir))
        sys.exit(1)

Print("""Success Maya USD build and install !!!!""")<|MERGE_RESOLUTION|>--- conflicted
+++ resolved
@@ -331,14 +331,6 @@
                     help=("CMake generator to use when building libraries with "
                           "cmake"))
 
-<<<<<<< HEAD
-parser.add_argument("--build-location", type=str,
-                    help=("Set Build directory"
-                          "(default: <workspace_location>/build-location)"))
-
-parser.add_argument("--install-location", type=str,
-                    help=("Set Install directory"
-=======
 parser.add_argument("-v", "--verbosity", type=int, default=verbosity,
                     help=("How much output to print while building: 0 = no "
                           "output; 1 = warnings + status; 2 = info; 3 = "
@@ -351,7 +343,6 @@
 
 parser.add_argument("--install-location", type=str,
                     help=("Set Install directory "
->>>>>>> a247688e
                           "(default: <workspace_location>/install-location)"))
 
 parser.add_argument("--maya-location", type=str,
@@ -384,10 +375,7 @@
                           .format(GetCPUCount())))
 
 args = parser.parse_args()
-<<<<<<< HEAD
-=======
 verbosity = args.verbosity
->>>>>>> a247688e
 
 ############################################################
 # InstallContext
@@ -469,19 +457,11 @@
 
 if context.buildArgs:
   summaryMsg += """
-<<<<<<< HEAD
   Extra Build arguments     {buildArgs}"""
 
 if context.stagesArgs:
   summaryMsg += """
   Stages arguments          {stagesArgs}"""
-=======
-  Extra Build arguments {buildArgs}"""
-
-if context.stagesArgs:
-  summaryMsg += """
-  Stages arguments      {stagesArgs}"""
->>>>>>> a247688e
 
 summaryMsg = summaryMsg.format(
     mayaUsdSrcDir=context.mayaUsdSrcDir,
