--- conflicted
+++ resolved
@@ -139,17 +139,12 @@
     }
     
     if (dagPaths.size()) {
-<<<<<<< HEAD
         PxrUsdMayaJobExportArgs jobArgs =
                 PxrUsdMayaJobExportArgs::CreateFromDictionary(
                     userArgs, dagPaths, timeInterval);
-=======
-        JobExportArgs jobArgs = JobExportArgs::CreateFromDictionary(
-                userArgs, dagPaths, timeInterval);
         for (unsigned int i=0; i < filteredTypes.length(); ++i) {
             jobArgs.AddFilteredTypeName(filteredTypes[i].asChar());
         }
->>>>>>> 53c9dc8f
         usdWriteJob writeJob(jobArgs);
         if (writeJob.beginJob(fileName, append)) {
             std::vector<double> timeSamples =
