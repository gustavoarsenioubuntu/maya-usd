//
// Copyright 2016 Pixar
//
// Licensed under the Apache License, Version 2.0 (the "Apache License")
// with the following modification; you may not use this file except in
// compliance with the Apache License and the following modification to it:
// Section 6. Trademarks. is deleted and replaced with:
//
// 6. Trademarks. This License does not grant permission to use the trade
//    names, trademarks, service marks, or product names of the Licensor
//    and its affiliates, except as required to comply with Section 4(c) of
//    the License and to reproduce the content of the NOTICE file.
//
// You may obtain a copy of the Apache License at
//
//     http://www.apache.org/licenses/LICENSE-2.0
//
// Unless required by applicable law or agreed to in writing, software
// distributed under the Apache License with the above modification is
// distributed on an "AS IS" BASIS, WITHOUT WARRANTIES OR CONDITIONS OF ANY
// KIND, either express or implied. See the Apache License for the specific
// language governing permissions and limitations under the Apache License.
//
#include "./ModelAPI.h"
#include "pxr/usd/usd/schemaRegistry.h"
#include "pxr/usd/usd/typed.h"

#include "pxr/usd/sdf/types.h"
#include "pxr/usd/sdf/assetPath.h"

PXR_NAMESPACE_OPEN_SCOPE

// Register the schema with the TfType system.
TF_REGISTRY_FUNCTION(TfType)
{
    TfType::Define<AL_usd_ModelAPI,
        TfType::Bases< UsdModelAPI > >();
    
}

/* virtual */
AL_usd_ModelAPI::~AL_usd_ModelAPI()
{
}

/* static */
AL_usd_ModelAPI
AL_usd_ModelAPI::Get(const UsdStagePtr &stage, const SdfPath &path)
{
    if (!stage) {
        TF_CODING_ERROR("Invalid stage");
        return AL_usd_ModelAPI();
    }
    return AL_usd_ModelAPI(stage->GetPrimAtPath(path));
}


/* static */
const TfType &
AL_usd_ModelAPI::_GetStaticTfType()
{
    static TfType tfType = TfType::Find<AL_usd_ModelAPI>();
    return tfType;
}

/* static */
bool 
AL_usd_ModelAPI::_IsTypedSchema()
{
    static bool isTyped = _GetStaticTfType().IsA<UsdTyped>();
    return isTyped;
}

/* virtual */
const TfType &
AL_usd_ModelAPI::_GetTfType() const
{
    return _GetStaticTfType();
}

/*static*/
const TfTokenVector&
AL_usd_ModelAPI::GetSchemaAttributeNames(bool includeInherited)
{
    static TfTokenVector localNames;
    static TfTokenVector allNames =
        UsdModelAPI::GetSchemaAttributeNames(true);

    if (includeInherited)
        return allNames;
    else
        return localNames;
}

PXR_NAMESPACE_CLOSE_SCOPE

// ===================================================================== //
// Feel free to add custom code below this line. It will be preserved by
// the code generator.
//
// Just remember to wrap code in the appropriate delimiters:
// 'PXR_NAMESPACE_OPEN_SCOPE', 'PXR_NAMESPACE_CLOSE_SCOPE'.
// ===================================================================== //
// --(BEGIN CUSTOM CODE)--

PXR_NAMESPACE_OPEN_SCOPE

void AL_usd_ModelAPI::SetSelectability(const TfToken& selectability)
{
  if(!GetPrim().IsValid())
  {
    return;
  }

  if(selectability == AL_USDMayaSchemasTokens->selectability_selectable)
  {
    GetPrim().SetMetadata(AL_USDMayaSchemasTokens->selectability, AL_USDMayaSchemasTokens->selectability_selectable);
  }
  else if(selectability == AL_USDMayaSchemasTokens->selectability_unselectable)
  {
    GetPrim().SetMetadata(AL_USDMayaSchemasTokens->selectability, AL_USDMayaSchemasTokens->selectability_unselectable);
  }
  else if(selectability == AL_USDMayaSchemasTokens->selectability_inherited)
  {
    GetPrim().SetMetadata(AL_USDMayaSchemasTokens->selectability, AL_USDMayaSchemasTokens->selectability_inherited);
  }
}

<<<<<<< HEAD
TfToken AL_usd_ModelAPI::GetSelectability() const
{
=======
TfToken AL_usd_ModelAPI::ComputeHierarchical(const UsdPrim& prim,
                                             const ComputeLogic& logic) const
{
  TfToken value;
  bool keepLooking = logic(prim, value);

  if(keepLooking)
  {
    if (UsdPrim parent = prim.GetParent())
    {
      return ComputeHierarchical(parent, logic);
    }
  }

  return value;
}

TfToken AL_usd_ModelAPI::ComputeSelectabilty() const
{
  if (!GetPrim().IsValid())
  {
    return TfToken();
  }

  ComputeLogic determineSelectability = [](const UsdPrim& prim, TfToken & outValue)
  {
    AL_usd_ModelAPI modelApi(prim);
    if (modelApi.GetSelectability() == AL_USDMayaSchemasTokens->selectability_unselectable)
    {
      outValue = AL_USDMayaSchemasTokens->selectability_unselectable;
      return false;
    }

    outValue = AL_USDMayaSchemasTokens->selectability_inherited;
    return true;
  };

  TfToken foundValue = ComputeHierarchical(GetPrim(), determineSelectability);

  return foundValue;
}

TfToken AL_usd_ModelAPI::GetSelectability() const
{
>>>>>>> 1d3450ae
  if (!GetPrim().IsValid())
  {
    return TfToken();
  }

  if(!GetPrim().HasMetadata(AL_USDMayaSchemasTokens->selectability))
  {
    return AL_USDMayaSchemasTokens->selectability_inherited;
  }
  TfToken selectabilityValue;
  GetPrim().GetMetadata<TfToken>(AL_USDMayaSchemasTokens->selectability, &selectabilityValue);
  return selectabilityValue;
}

<<<<<<< HEAD
TfToken AL_usd_ModelAPI::ComputeHierarchical(const UsdPrim& prim,
                                             const ComputeLogic& logic) const
{
  TfToken value;
  bool keepLooking = logic(prim, value);

  if(keepLooking)
  {
    if (UsdPrim parent = prim.GetParent())
    {
      return ComputeHierarchical(parent, logic);
    }
  }

  return value;
}

TfToken AL_usd_ModelAPI::ComputeSelectabilty() const
{
  if (!GetPrim().IsValid())
  {
    return TfToken();
  }

  ComputeLogic determineSelectability = [](const UsdPrim& prim, TfToken & outValue)
  {
    AL_usd_ModelAPI modelApi(prim);
    if (modelApi.GetSelectability() == AL_USDMayaSchemasTokens->selectability_unselectable)
    {
      outValue = AL_USDMayaSchemasTokens->selectability_unselectable;
      return false;
    }

    outValue = AL_USDMayaSchemasTokens->selectability_inherited;
    return true;
  };

  TfToken foundValue = ComputeHierarchical(GetPrim(), determineSelectability);

  return foundValue;
}
=======
>>>>>>> 1d3450ae

void AL_usd_ModelAPI::SetLock(const TfToken& lock)
{
  if (!GetPrim())
  {
    return;
  }
  if (lock == AL_USDMayaSchemasTokens->lock_transform)
  {
    GetPrim().SetMetadata(AL_USDMayaSchemasTokens->lock, AL_USDMayaSchemasTokens->lock_transform);
  }
  else if (lock == AL_USDMayaSchemasTokens->lock_inherited)
  {
    GetPrim().SetMetadata(AL_USDMayaSchemasTokens->lock, AL_USDMayaSchemasTokens->lock_inherited);
  }
  else if (lock == AL_USDMayaSchemasTokens->lock_unlocked)
  {
    GetPrim().SetMetadata(AL_USDMayaSchemasTokens->lock, AL_USDMayaSchemasTokens->lock_unlocked);
  }
}

TfToken AL_usd_ModelAPI::GetLock() const
{
  if (!GetPrim())
    return TfToken();
  if (!GetPrim().HasMetadata(AL_USDMayaSchemasTokens->lock))
  {
    return AL_USDMayaSchemasTokens->lock_inherited;
  }
  TfToken lockValue;
  GetPrim().GetMetadata<TfToken>(AL_USDMayaSchemasTokens->lock, &lockValue);
  return lockValue;
}

TfToken AL_usd_ModelAPI::ComputeLock() const
{
  if (!GetPrim())
    return TfToken();
  ComputeLogic determineLock = [](const UsdPrim& prim, TfToken& outValue)
  {
    if (!prim.HasMetadata(AL_USDMayaSchemasTokens->lock))
    {
      outValue = AL_USDMayaSchemasTokens->lock_inherited;
      return true;
    }
    prim.GetMetadata<TfToken>(AL_USDMayaSchemasTokens->lock, &outValue);
    if (outValue != AL_USDMayaSchemasTokens->lock_inherited)
    {
      return false;
    }
    return true;
  };

  TfToken foundValue = ComputeHierarchical(GetPrim(), determineLock);
  return foundValue;
}

PXR_NAMESPACE_CLOSE_SCOPE
<|MERGE_RESOLUTION|>--- conflicted
+++ resolved
@@ -126,10 +126,6 @@
   }
 }
 
-<<<<<<< HEAD
-TfToken AL_usd_ModelAPI::GetSelectability() const
-{
-=======
 TfToken AL_usd_ModelAPI::ComputeHierarchical(const UsdPrim& prim,
                                              const ComputeLogic& logic) const
 {
@@ -174,7 +170,6 @@
 
 TfToken AL_usd_ModelAPI::GetSelectability() const
 {
->>>>>>> 1d3450ae
   if (!GetPrim().IsValid())
   {
     return TfToken();
@@ -189,51 +184,6 @@
   return selectabilityValue;
 }
 
-<<<<<<< HEAD
-TfToken AL_usd_ModelAPI::ComputeHierarchical(const UsdPrim& prim,
-                                             const ComputeLogic& logic) const
-{
-  TfToken value;
-  bool keepLooking = logic(prim, value);
-
-  if(keepLooking)
-  {
-    if (UsdPrim parent = prim.GetParent())
-    {
-      return ComputeHierarchical(parent, logic);
-    }
-  }
-
-  return value;
-}
-
-TfToken AL_usd_ModelAPI::ComputeSelectabilty() const
-{
-  if (!GetPrim().IsValid())
-  {
-    return TfToken();
-  }
-
-  ComputeLogic determineSelectability = [](const UsdPrim& prim, TfToken & outValue)
-  {
-    AL_usd_ModelAPI modelApi(prim);
-    if (modelApi.GetSelectability() == AL_USDMayaSchemasTokens->selectability_unselectable)
-    {
-      outValue = AL_USDMayaSchemasTokens->selectability_unselectable;
-      return false;
-    }
-
-    outValue = AL_USDMayaSchemasTokens->selectability_inherited;
-    return true;
-  };
-
-  TfToken foundValue = ComputeHierarchical(GetPrim(), determineSelectability);
-
-  return foundValue;
-}
-=======
->>>>>>> 1d3450ae
-
 void AL_usd_ModelAPI::SetLock(const TfToken& lock)
 {
   if (!GetPrim())
