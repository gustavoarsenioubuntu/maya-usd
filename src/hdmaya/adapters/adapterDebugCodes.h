//
// Copyright 2018 Luma Pictures
//
// Licensed under the Apache License, Version 2.0 (the "Apache License")
// with the following modification you may not use this file except in
// compliance with the Apache License and the following modification to it:
// Section 6. Trademarks. is deleted and replaced with:
//
// 6. Trademarks. This License does not grant permission to use the trade
//    names, trademarks, service marks, or product names of the Licensor
//    and its affiliates, except as required to comply with Section 4(c) of
//    the License and to reproduce the content of the NOTICE file.
//
// You may obtain a copy of the Apache License at
//
//     http:#www.apache.org/licenses/LICENSE-2.0
//
// Unless required by applicable law or agreed to in writing, software
// distributed under the Apache License with the above modification is
// distributed on an "AS IS" BASIS, WITHOUT WARRANTIES OR CONDITIONS OF ANY
// KIND, either express or implied. See the Apache License for the specific
// language governing permissions and limitations under the Apache License.
//
#ifndef __HDMAYA_ADAPTER_DEBUG_CODES_H__
#define __HDMAYA_ADAPTER_DEBUG_CODES_H__

#include <pxr/base/tf/debug.h>
#include <pxr/pxr.h>

PXR_NAMESPACE_OPEN_SCOPE

TF_DEBUG_CODES(
<<<<<<< HEAD
    HDMAYA_ADAPTER_GET,
    HDMAYA_ADAPTER_GET_LIGHT_PARAM_VALUE,
    HDMAYA_ADAPTER_LIGHT_SHADOWS,
    HDMAYA_ADAPTER_DAG_PLUG_DIRTY,
    HDMAYA_ADAPTER_MESH_PLUG_DIRTY,
    HDMAYA_ADAPTER_MESH_UNHANDLED_PLUG_DIRTY,
    HDMAYA_ADAPTER_IMAGEPLANES
);
=======
    HDMAYA_ADAPTER_GET, HDMAYA_ADAPTER_GET_LIGHT_PARAM_VALUE, HDMAYA_ADAPTER_LIGHT_SHADOWS,
    HDMAYA_ADAPTER_DAG_PLUG_DIRTY, HDMAYA_ADAPTER_MESH_PLUG_DIRTY,
    HDMAYA_ADAPTER_MESH_UNHANDLED_PLUG_DIRTY);
>>>>>>> 54959f8b

PXR_NAMESPACE_CLOSE_SCOPE

#endif // __HDMAYA_ADAPTER_DEBUG_CODES_H__<|MERGE_RESOLUTION|>--- conflicted
+++ resolved
@@ -30,20 +30,9 @@
 PXR_NAMESPACE_OPEN_SCOPE
 
 TF_DEBUG_CODES(
-<<<<<<< HEAD
-    HDMAYA_ADAPTER_GET,
-    HDMAYA_ADAPTER_GET_LIGHT_PARAM_VALUE,
-    HDMAYA_ADAPTER_LIGHT_SHADOWS,
-    HDMAYA_ADAPTER_DAG_PLUG_DIRTY,
-    HDMAYA_ADAPTER_MESH_PLUG_DIRTY,
-    HDMAYA_ADAPTER_MESH_UNHANDLED_PLUG_DIRTY,
-    HDMAYA_ADAPTER_IMAGEPLANES
-);
-=======
     HDMAYA_ADAPTER_GET, HDMAYA_ADAPTER_GET_LIGHT_PARAM_VALUE, HDMAYA_ADAPTER_LIGHT_SHADOWS,
     HDMAYA_ADAPTER_DAG_PLUG_DIRTY, HDMAYA_ADAPTER_MESH_PLUG_DIRTY,
-    HDMAYA_ADAPTER_MESH_UNHANDLED_PLUG_DIRTY);
->>>>>>> 54959f8b
+    HDMAYA_ADAPTER_MESH_UNHANDLED_PLUG_DIRTY, HDMAYA_ADAPTER_IMAGEPLANES);
 
 PXR_NAMESPACE_CLOSE_SCOPE
 
