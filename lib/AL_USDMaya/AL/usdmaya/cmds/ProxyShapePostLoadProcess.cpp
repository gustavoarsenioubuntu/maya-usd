--- conflicted
+++ resolved
@@ -421,10 +421,7 @@
       MObject object = proxy->findRequiredPath(prim.GetPath());
 
       fileio::translators::TranslatorRefPtr translator = translatorManufacture.get(prim.GetTypeName());
-<<<<<<< HEAD
-=======
-      Trace("Translator-createSchemaPrims: hasEntry(" << prim.GetPath().GetText() << ", "
-            << prim.GetTypeName() << ")=" << context->hasEntry(prim.GetPath(), prim.GetTypeName()));
+      TF_DEBUG(ALUSDMAYA_TRANSLATORS).Msg("ProxyShapePostLoadProcess::createSchemaPrims prim=%s\n", prim.GetPath().GetText());
 
       //if(!context->hasEntry(prim.GetPath(), prim.GetTypeName()))
       {
@@ -445,10 +442,7 @@
     nodes::ProxyShape* proxy,
     const std::vector<UsdPrim>& objsToCreate)
 {
-  Trace("ProxyShapePostLoadProcess::updateSchemaPrims");
-#if AL_ENABLE_TRACE
-  Trace("createSchemaPrims")
-#endif
+  TF_DEBUG(ALUSDMAYA_TRANSLATORS).Msg("ProxyShapePostLoadProcess::updateSchemaPrims\n");
   AL_BEGIN_PROFILE_SECTION(CreatePrims);
   {
     fileio::translators::TranslatorContextPtr context = proxy->context();
@@ -463,10 +457,8 @@
       MObject object = proxy->findRequiredPath(prim.GetPath());
 
       fileio::translators::TranslatorRefPtr translator = translatorManufacture.get(prim.GetTypeName());
-      Trace("Translator-createSchemaPrims: hasEntry(" << prim.GetPath().GetText() << ", "
-            << prim.GetTypeName() << ")=" << context->hasEntry(prim.GetPath(), prim.GetTypeName()));
-
->>>>>>> 6f37b2db
+      TF_DEBUG(ALUSDMAYA_TRANSLATORS).Msg("ProxyShapePostLoadProcess::updateSchemaPrims: hasEntry(%s, %s)=%b\n", prim.GetPath().GetText(), prim.GetTypeName().GetText(), context->hasEntry(prim.GetPath(), prim.GetTypeName()));
+
       if(!context->hasEntry(prim.GetPath(), prim.GetTypeName()))
       {
         TF_DEBUG(ALUSDMAYA_TRANSLATORS).Msg("ProxyShapePostLoadProcess::createSchemaPrims prim=%s hasEntry=false\n", prim.GetPath().GetText());
@@ -498,13 +490,9 @@
     nodes::ProxyShape* proxy,
     const std::vector<UsdPrim>& objsToCreate)
 {
-<<<<<<< HEAD
   TF_DEBUG(ALUSDMAYA_TRANSLATORS).Msg("ProxyShapePostLoadProcess::connectSchemaPrims\n");
-=======
-  Trace("ProxyShapePostLoadProcess::connectSchemaPrims");
   AL_BEGIN_PROFILE_SECTION(PostImportLogic);
 
->>>>>>> 6f37b2db
   fileio::translators::TranslatorContextPtr context = proxy->context();
   fileio::translators::TranslatorManufacture& translatorManufacture = proxy->translatorManufacture();
 
@@ -513,14 +501,7 @@
   const auto end = objsToCreate.end();
   for(; it != end; ++it)
   {
-<<<<<<< HEAD
-    MObject object = it->first;
-    UsdPrim prim = it->second;
-    TF_DEBUG(ALUSDMAYA_TRANSLATORS).Msg("ProxyShapePostLoadProcess::connectSchemaPrims prim=%s\n", prim.GetPath().GetText());
-
-=======
     UsdPrim prim = *it;
->>>>>>> 6f37b2db
     fileio::translators::TranslatorRefPtr torBase = translatorManufacture.get(prim.GetTypeName());
     if(torBase)
     {
