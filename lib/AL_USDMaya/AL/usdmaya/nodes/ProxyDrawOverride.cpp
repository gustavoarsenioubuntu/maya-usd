//
// Copyright 2017 Animal Logic
//
// Licensed under the Apache License, Version 2.0 (the "License");
// you may not use this file except in compliance with the License.//
// You may obtain a copy of the License at
//
//     http://www.apache.org/licenses/LICENSE-2.0
//
// Unless required by applicable law or agreed to in writing, software
// distributed under the License is distributed on an "AS IS" BASIS,
// WITHOUT WARRANTIES OR CONDITIONS OF ANY KIND, either express or implied.
// See the License for the specific language governing permissions and
// limitations under the License.
//
#include "pxr/imaging/glf/glew.h"
#include "AL/usdmaya/nodes/ProxyDrawOverride.h"
#include "AL/usdmaya/nodes/ProxyShape.h"
#include "AL/usdmaya/DebugCodes.h"


#include "pxr/base/tf/envSetting.h"

#include "maya/MFnDagNode.h"
#include "maya/MBoundingBox.h"
#include "maya/MDrawContext.h"
#include "maya/MPoint.h"
#include "maya/M3dView.h"

namespace AL {
namespace usdmaya {
namespace nodes {
namespace {
//----------------------------------------------------------------------------------------------------------------------
/// \brief  user data struct - holds the info needed to render the scene
//----------------------------------------------------------------------------------------------------------------------
class RenderUserData
  : public MUserData
{
public:

  // Constructor to use when shape is drawn but no bounding box.
  RenderUserData()
    : MUserData(false)
    {}

  // Make sure everything gets freed!
  ~RenderUserData()
    {}

  UsdImagingGLEngine::RenderParams m_params;
  UsdPrim m_rootPrim;
  UsdImagingGLHdEngine* m_engine = 0;
  ProxyShape* m_shape = 0;
  MDagPath m_objPath;
};
}

//----------------------------------------------------------------------------------------------------------------------
MString ProxyDrawOverride::kDrawDbClassification("drawdb/geometry/AL_usdmaya");
MString ProxyDrawOverride::kDrawRegistrantId("pxrUsd");
MUint64 ProxyDrawOverride::s_lastRefreshFrameStamp = 0;

//----------------------------------------------------------------------------------------------------------------------
ProxyDrawOverride::ProxyDrawOverride(const MObject& obj)
#if MAYA_API_VERSION >= 201700
  : MHWRender::MPxDrawOverride(obj, draw, false)
#else
  : MHWRender::MPxDrawOverride(obj, draw)
#endif
{
  TF_DEBUG(ALUSDMAYA_DRAW).Msg("ProxyDrawOverride::ProxyDrawOverride\n");
}

//----------------------------------------------------------------------------------------------------------------------
ProxyDrawOverride::~ProxyDrawOverride()
{
}

//----------------------------------------------------------------------------------------------------------------------
MHWRender::MPxDrawOverride* ProxyDrawOverride::creator(const MObject& obj)
{
  TF_DEBUG(ALUSDMAYA_DRAW).Msg("ProxyDrawOverride::creator\n");
  return new ProxyDrawOverride(obj);
}

//----------------------------------------------------------------------------------------------------------------------
bool ProxyDrawOverride::isBounded(
    const MDagPath& objPath,
    const MDagPath& cameraPath) const
{
  TF_DEBUG(ALUSDMAYA_DRAW).Msg("ProxyDrawOverride::isBounded\n");
  return true;
}

//----------------------------------------------------------------------------------------------------------------------
MBoundingBox ProxyDrawOverride::boundingBox(
    const MDagPath& objPath,
    const MDagPath& cameraPath) const
{
  TF_DEBUG(ALUSDMAYA_DRAW).Msg("ProxyDrawOverride::boundingBox\n");
  ProxyShape* pShape = getShape(objPath);
  if (!pShape)
  {
    return MBoundingBox();
  }
  return pShape->boundingBox();
}

//----------------------------------------------------------------------------------------------------------------------
MUserData* ProxyDrawOverride::prepareForDraw(
    const MDagPath& objPath,
    const MDagPath& cameraPath,
    const MHWRender::MFrameContext& frameContext,
    MUserData* userData)
{
  TF_DEBUG(ALUSDMAYA_DRAW).Msg("ProxyDrawOverride::prepareForDraw\n");
  MFnDagNode fn(objPath);

  auto data = static_cast<RenderUserData*>(userData);
  auto shape = static_cast<ProxyShape*>(fn.userNode());
  if (!shape)
    return nullptr;

  auto engine = shape->engine();
  if(!engine)
  {
    shape->constructGLImagingEngine();
    engine = shape->engine();
    if(!engine)
      return nullptr;
  }

  RenderUserData* newData = nullptr;
  if (data == nullptr)
  {
    data = newData = new RenderUserData;
  }

  if(!shape->getRenderAttris(&data->m_params, frameContext, objPath))
  {
    delete newData;
    return nullptr;
  }

<<<<<<< HEAD
  data->m_objPath = objPath;
  data->m_shape = shape;
  data->m_params.showGuides = shape->displayGuidesPlug().asBool();
  data->m_params.showRender = shape->displayRenderGuidesPlug().asBool();
  data->m_rootPrim = shape->getRootPrim();
=======
  data->m_rootPrim = data->m_shape->getRootPrim();
>>>>>>> ee8a1d84
  data->m_engine = engine;

  return data;
}

//----------------------------------------------------------------------------------------------------------------------
void ProxyDrawOverride::draw(const MHWRender::MDrawContext& context, const MUserData* data)
{
  TF_DEBUG(ALUSDMAYA_DRAW).Msg("ProxyDrawOverride::draw\n");

  float clearCol[4];
  glGetFloatv(GL_COLOR_CLEAR_VALUE, clearCol);

  const RenderUserData* ptr = (const RenderUserData*)data;
  if(ptr && ptr->m_rootPrim)
  {
    MHWRender::MStateManager* stateManager = context.getStateManager();
    MHWRender::MDepthStencilStateDesc depthDesc;

    auto depthState = MHWRender::MStateManager::acquireDepthStencilState(depthDesc);
    auto previousDepthState = stateManager->getDepthStencilState();
    stateManager->setDepthStencilState(depthState);

    float minR, maxR;
    context.getDepthRange(minR, maxR);

    MHWRender::MDrawContext::LightFilter considerAllSceneLights = MHWRender::MDrawContext::kFilteredToLightLimit;

    uint32_t numLights = context.numberOfActiveLights(considerAllSceneLights);

    GlfSimpleLightVector lights;
    lights.reserve(numLights);
    for(uint32_t i = 0; i < numLights; ++i)
    {
      MFloatPointArray positions;
      MFloatVector direction;
      float intensity;
      MColor color;
      bool hasDirection;
      bool hasPosition;
      context.getLightInformation(i, positions, direction, intensity, color, hasDirection, hasPosition, considerAllSceneLights);
      GlfSimpleLight light;
      if(hasPosition)
      {
        if(positions.length() == 1)
        {
          GfVec4f pos(positions[0].x, positions[0].y, positions[0].z, positions[0].w);
          light.SetPosition(pos);
        }
        else
        {
          MFloatPoint fp(0,0,0);
          for(uint32_t j = 0; j < positions.length(); ++j)
          {
            fp += positions[j];
          }
          float value = (1.0f / positions.length());
          fp.x*=value;fp.y*=value;fp.z*=value;
          light.SetPosition(GfVec4f(fp.x, fp.y, fp.z, 1.0f));
        }
      }

      if(hasDirection)
      {
        GfVec3f dir(direction.x, direction.y, direction.z);
        light.SetSpotDirection(dir);
      }

      MHWRender::MLightParameterInformation* lightParam = context.getLightParameterInformation(i, considerAllSceneLights);
      if(lightParam)
      {
        MStringArray paramNames;
        lightParam->parameterList(paramNames);
        for(uint32_t i = 0, n = paramNames.length(); i != n; ++i)
        {
          auto semantic = lightParam->parameterSemantic(paramNames[i]);
          switch(semantic)
          {
          case MHWRender::MLightParameterInformation::kIntensity:
            {
              MFloatArray fa;
              lightParam->getParameter(paramNames[i], fa);
            }
            break;

          case MHWRender::MLightParameterInformation::kColor:
            {
              MFloatArray fa;
              lightParam->getParameter(paramNames[i], fa);
              if(fa.length() == 3)
              {
                GfVec4f c(intensity * fa[0], intensity * fa[1], intensity * fa[2], 1.0f);
                light.SetDiffuse(c);
                light.SetSpecular(c);
              }
            }
            break;
          case MHWRender::MLightParameterInformation::kEmitsDiffuse:
          case MHWRender::MLightParameterInformation::kEmitsSpecular:
            {
              MIntArray ia;
              lightParam->getParameter(paramNames[i], ia);
            }
            break;
          case MHWRender::MLightParameterInformation::kDecayRate:
            {
              MFloatArray fa;
              lightParam->getParameter(paramNames[i], fa);
            }
            break;
          case MHWRender::MLightParameterInformation::kDropoff:
            {
              MFloatArray fa;
              lightParam->getParameter(paramNames[i], fa);
              light.SetSpotFalloff(fa[0]);
            }
            break;
          case MHWRender::MLightParameterInformation::kCosConeAngle:
            {
              MFloatArray fa;
              lightParam->getParameter(paramNames[i], fa);
              fa[0] = acos(fa[0]) * 57.295779506f;
              light.SetSpotCutoff(fa[0]);
            }
            break;
          case MHWRender::MLightParameterInformation::kStartShadowParameters:
          case MHWRender::MLightParameterInformation::kShadowBias:
            {
              MFloatArray fa;
              lightParam->getParameter(paramNames[i], fa);
            }
            break;
          case MHWRender::MLightParameterInformation::kShadowMapSize:
          case MHWRender::MLightParameterInformation::kShadowViewProj:
            {
              MMatrix value;
              lightParam->getParameter(paramNames[i], value);
              GfMatrix4d m(value.matrix);
              light.SetShadowMatrix(m);
            }
            break;
          case MHWRender::MLightParameterInformation::kShadowColor:
            {
              MFloatArray fa;
              lightParam->getParameter(paramNames[i], fa);
              if(fa.length() == 3)
              {
                GfVec4f c(fa[0], fa[1], fa[2], 1.0f);
              }
            }
            break;
          case MHWRender::MLightParameterInformation::kGlobalShadowOn:
          case MHWRender::MLightParameterInformation::kShadowOn:
            {
              MIntArray ia;
              lightParam->getParameter(paramNames[i], ia);
              if(ia.length())
                light.SetHasShadow(ia[0]);
            }
            break;
          default:
            break;
          }
        }

        MStatus status;
        MDagPath lightPath = lightParam->lightPath(&status);
        if(status)
        {
          MMatrix wsm = lightPath.inclusiveMatrix();
          light.SetIsCameraSpaceLight(false);
          GfMatrix4d tm(wsm.inverse().matrix);
          light.SetTransform(tm);
        }
        else
        {
          light.SetIsCameraSpaceLight(true);
        }
        lights.push_back(light);
      }
    }

    auto getColour = [] (const MPlug& p) {
      GfVec4f col(0, 0, 0, 1.0f);
      MStatus status;
      MPlug pr = p.child(0, &status);
      if(status) col[0] = pr.asFloat();
      MPlug pg = p.child(1, &status);
      if(status) col[1] = pg.asFloat();
      MPlug pb = p.child(2, &status);
      if(status) col[2] = pb.asFloat();
      return col;
    };

    GlfSimpleMaterial material;
    material.SetAmbient(getColour(ptr->m_shape->ambientPlug()));
    material.SetDiffuse(getColour(ptr->m_shape->diffusePlug()));
    material.SetSpecular(getColour(ptr->m_shape->specularPlug()));
    material.SetEmission(getColour(ptr->m_shape->emissionPlug()));
    material.SetShininess(ptr->m_shape->shininessPlug().asFloat());

    GLint uboBinding = -1;
    glGetIntegeri_v(GL_UNIFORM_BUFFER_BINDING, 4, &uboBinding);

    ptr->m_engine->SetLightingState(lights, material, GfVec4f(0.05f));
    glDepthFunc(GL_LESS);

    int originX, originY, width, height;
    context.getViewportDimensions(originX, originY, width, height);

    ptr->m_engine->SetCameraState(
        GfMatrix4d(context.getMatrix(MHWRender::MFrameContext::kViewMtx).matrix),
        GfMatrix4d(context.getMatrix(MHWRender::MFrameContext::kProjectionMtx).matrix),
        GfVec4d(originX, originY, width, height));

    ptr->m_engine->SetRootTransform(GfMatrix4d(ptr->m_objPath.inclusiveMatrix().matrix));

    ptr->m_engine->Render(ptr->m_rootPrim, ptr->m_params);

    auto view = M3dView::active3dView();
    const auto& paths1 = ptr->m_shape->selectedPaths();
    const auto& paths2 = ptr->m_shape->selectionList().paths();
    SdfPathVector combined;
    combined.reserve(paths1.size() + paths2.size());
    combined.insert(combined.end(), paths1.begin(), paths1.end());
    combined.insert(combined.end(), paths2.begin(), paths2.end());

    ptr->m_engine->SetSelected(combined);
    ptr->m_engine->SetSelectionColor(GfVec4f(1.0f, 2.0f/3.0f, 0.0f, 1.0f));

    if(combined.size())
    {
      UsdImagingGLEngine::RenderParams params = ptr->m_params;
      params.drawMode = UsdImagingGLEngine::DRAW_WIREFRAME;
      MColor colour = M3dView::leadColor();
      params.wireframeColor = GfVec4f(colour.r, colour.g, colour.b, 1.0f);
      glDepthFunc(GL_LEQUAL);
      ptr->m_engine->RenderBatch(combined, params);
    }

    // HACK: Maya doesn't restore this ONE buffer binding after our override is done so we have to do it for them.
    glBindBufferBase(GL_UNIFORM_BUFFER, 4, uboBinding);

    stateManager->setDepthStencilState(previousDepthState);
    MHWRender::MStateManager::releaseDepthStencilState(depthState);

    // Check framestamp b/c we don't want to put multiple refresh commands
    // on the idle queue for a single frame-render... especially if we have
    // multiple ProxyShapes...
    if (!ptr->m_engine->IsConverged() && context.getFrameStamp() != s_lastRefreshFrameStamp)
    {
      s_lastRefreshFrameStamp = context.getFrameStamp();
      // Force another refresh of the current viewport
      MGlobal::executeCommandOnIdle("refresh -cv -f");
    }
  }
  glClearColor(clearCol[0], clearCol[1], clearCol[2], clearCol[3]);
}

//----------------------------------------------------------------------------------------------------------------------
ProxyShape* ProxyDrawOverride::getShape(const MDagPath& objPath)
{
  TF_DEBUG(ALUSDMAYA_DRAW).Msg("ProxyDrawOverride::getShape\n");
  MObject obj = objPath.node();
  MFnDependencyNode dnNode(obj);
  if(obj.apiType() != MFn::kPluginShape)
  {
    return 0;
  }
  return static_cast<ProxyShape*>(dnNode.userNode());
}

//----------------------------------------------------------------------------------------------------------------------
} // nodes
} // usdmaya
} // AL
//----------------------------------------------------------------------------------------------------------------------<|MERGE_RESOLUTION|>--- conflicted
+++ resolved
@@ -143,15 +143,9 @@
     return nullptr;
   }
 
-<<<<<<< HEAD
   data->m_objPath = objPath;
   data->m_shape = shape;
-  data->m_params.showGuides = shape->displayGuidesPlug().asBool();
-  data->m_params.showRender = shape->displayRenderGuidesPlug().asBool();
   data->m_rootPrim = shape->getRootPrim();
-=======
-  data->m_rootPrim = data->m_shape->getRootPrim();
->>>>>>> ee8a1d84
   data->m_engine = engine;
 
   return data;
