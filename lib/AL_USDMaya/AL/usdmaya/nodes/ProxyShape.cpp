//
// Copyright 2017 Animal Logic
//
// Licensed under the Apache License, Version 2.0 (the "License");
// you may not use this file except in compliance with the License.//
// You may obtain a copy of the License at
//
//     http://www.apache.org/licenses/LICENSE-2.0
//
// Unless required by applicable law or agreed to in writing, software
// distributed under the License is distributed on an "AS IS" BASIS,
// WITHOUT WARRANTIES OR CONDITIONS OF ANY KIND, either express or implied.
// See the License for the specific language governing permissions and
// limitations under the License.
//
#include "pxr/usdImaging/usdImaging/version.h"
#if (USD_IMAGING_API_VERSION >= 7)
  #include "pxr/usdImaging/usdImagingGL/hdEngine.h"
#else
  #include "pxr/usdImaging/usdImaging/hdEngine.h"
#endif

#include "AL/maya/CodeTimings.h"

#include "AL/usdmaya/DebugCodes.h"
#include "AL/usdmaya/Metadata.h"
#include "AL/usdmaya/StageCache.h"
#include "AL/usdmaya/StageData.h"
#include "AL/usdmaya/TypeIDs.h"
#include "AL/usdmaya/Utils.h"
#include "AL/usdmaya/cmds/ProxyShapePostLoadProcess.h"
#include "AL/usdmaya/fileio/SchemaPrims.h"
#include "AL/usdmaya/fileio/TransformIterator.h"
#include "AL/usdmaya/nodes/LayerManager.h"
#include "AL/usdmaya/nodes/ProxyShape.h"
#include "AL/usdmaya/nodes/Transform.h"
#include "AL/usdmaya/nodes/TransformationMatrix.h"
#include "AL/usdmaya/nodes/proxy/PrimFilter.h"
#include "AL/usdmaya/Version.h"

#include "maya/MFileIO.h"
#include "maya/MFnPluginData.h"
#include "maya/MFnReference.h"
#include "maya/MHWGeometryUtilities.h"
#include "maya/MItDependencyNodes.h"
#include "maya/MPlugArray.h"
#include "maya/MNodeClass.h"

#include "pxr/base/arch/systemInfo.h"
#include "pxr/base/tf/fileUtils.h"
#include "pxr/usd/ar/resolver.h"
#include "pxr/usd/usd/stageCacheContext.h"

#include <algorithm>
#include <iterator>

namespace {
  // Originally had this as a private function on ProxyShape, which makes more sense...
  // however, that meant that ProxyShape.h needed to include LayerManager.h, which in
  // turn triggered inclusion of Xlib.h... Xlib.h has a "#define Bool int", which then
  // messed with usage of "SdfValueTypeNames->Bool" (lame!)
  // For now, skirting the issue by just making this func in an anonymous namespace here...

  void trackEditTargetLayer(
      AL::usdmaya::nodes::ProxyShape* proxy,
      AL::usdmaya::nodes::LayerManager* layerManager=nullptr)
  {
    TF_DEBUG(ALUSDMAYA_LAYERS).Msg("ProxyShape::trackEditTargetLayer");
    if(!proxy)
    {
      std::cerr << "Error - ProxyShape::trackEditTargetLayer pass null proxy" << std::endl;
      return;
    }
    auto stage = proxy->getUsdStage();
    if(!stage) return;
    auto currentTargetLayer = stage->GetEditTarget().GetLayer();
    if(currentTargetLayer->IsDirty())
    {
      if(!layerManager)
      {
        layerManager = AL::usdmaya::nodes::LayerManager::findOrCreateManager();
        // findOrCreateManager SHOULD always return a result, but we check anyway,
        // to avoid any potential crash...
        if(!layerManager)
        {
          std::cerr << "Error creating / finding a layerManager node!" << std::endl;
          return;
        }
      }
      layerManager->addLayer(currentTargetLayer);
    }
  }
}

namespace AL {
namespace usdmaya {
namespace nodes {

//----------------------------------------------------------------------------------------------------------------------
void ProxyShape::serialiseTranslatorContext()
{
  serializedTrCtxPlug().setValue(context()->serialise());
}

//----------------------------------------------------------------------------------------------------------------------
void ProxyShape::deserialiseTranslatorContext()
{
  MString value;
  serializedTrCtxPlug().getValue(value);
  context()->deserialise(value);
}

//----------------------------------------------------------------------------------------------------------------------
static std::string resolvePath(const std::string& filePath)
{
  ArResolver& resolver = ArGetResolver();

  return resolver.Resolve(filePath);
}

//----------------------------------------------------------------------------------------------------------------------
 AL_MAYA_DEFINE_NODE(ProxyShape, AL_USDMAYA_PROXYSHAPE, AL_usdmaya);

MObject ProxyShape::m_filePath = MObject::kNullObj;
MObject ProxyShape::m_primPath = MObject::kNullObj;
MObject ProxyShape::m_excludePrimPaths = MObject::kNullObj;
MObject ProxyShape::m_populationMaskIncludePaths = MObject::kNullObj;
MObject ProxyShape::m_time = MObject::kNullObj;
MObject ProxyShape::m_timeOffset = MObject::kNullObj;
MObject ProxyShape::m_timeScalar = MObject::kNullObj;
MObject ProxyShape::m_outTime = MObject::kNullObj;
MObject ProxyShape::m_complexity = MObject::kNullObj;
MObject ProxyShape::m_outStageData = MObject::kNullObj;
MObject ProxyShape::m_displayGuides = MObject::kNullObj;
MObject ProxyShape::m_displayRenderGuides = MObject::kNullObj;
MObject ProxyShape::m_layers = MObject::kNullObj;
MObject ProxyShape::m_serializedSessionLayer = MObject::kNullObj;
MObject ProxyShape::m_serializedArCtx = MObject::kNullObj;
MObject ProxyShape::m_serializedTrCtx = MObject::kNullObj;
MObject ProxyShape::m_unloaded = MObject::kNullObj;
MObject ProxyShape::m_inDrivenTransformsData = MObject::kNullObj;
MObject ProxyShape::m_ambient = MObject::kNullObj;
MObject ProxyShape::m_diffuse = MObject::kNullObj;
MObject ProxyShape::m_specular = MObject::kNullObj;
MObject ProxyShape::m_emission = MObject::kNullObj;
MObject ProxyShape::m_shininess = MObject::kNullObj;
MObject ProxyShape::m_serializedRefCounts = MObject::kNullObj;
MObject ProxyShape::m_version = MObject::kNullObj;
MObject ProxyShape::m_transformTranslate = MObject::kNullObj;
MObject ProxyShape::m_transformRotate = MObject::kNullObj;
MObject ProxyShape::m_transformScale = MObject::kNullObj;
MObject ProxyShape::m_stageDataDirty = MObject::kNullObj;

std::vector<MObjectHandle> ProxyShape::m_unloadedProxyShapes;

//----------------------------------------------------------------------------------------------------------------------

//----------------------------------------------------------------------------------------------------------------------
UsdPrim ProxyShape::getUsdPrim(MDataBlock& dataBlock) const
{
  TF_DEBUG(ALUSDMAYA_EVALUATION).Msg("ProxyShape::getUsdPrim\n");
  UsdPrim usdPrim;
  StageData* outData = inputDataValue<StageData>(dataBlock, m_outStageData);
  if(outData)
  {
    if(outData->stage)
    {
      usdPrim = (outData->primPath.IsEmpty()) ?
                 outData->stage->GetPseudoRoot() :
                 outData->stage->GetPrimAtPath(outData->primPath);
    }
  }
  return usdPrim;
}

//----------------------------------------------------------------------------------------------------------------------
SdfPathVector ProxyShape::getExcludePrimPaths() const
{
  TF_DEBUG(ALUSDMAYA_EVALUATION).Msg("ProxyShape::getExcludePrimPaths\n");

  MString paths = excludePrimPathsPlug().asString();
  return getPrimPathsFromCommaJoinedString(paths);
}

UsdStagePopulationMask ProxyShape::constructStagePopulationMask(const MString &paths) const
{
  TF_DEBUG(ALUSDMAYA_EVALUATION).Msg("ProxyShape::constructStagePopulationMask(%s)\n", paths.asChar());
  UsdStagePopulationMask mask;
  SdfPathVector list = getPrimPathsFromCommaJoinedString(paths);
  if(list.empty())
  {
    TF_DEBUG(ALUSDMAYA_EVALUATION).Msg("ProxyShape: No mask specified, will mask none.\n");
    return UsdStagePopulationMask::All();
  }

  for(const SdfPath &path : list)
  {
    TF_DEBUG(ALUSDMAYA_EVALUATION).Msg("ProxyShape: Add include to mask:(%s)\n", path.GetString().c_str());
    mask.Add(path);
  }
  return mask;
}
SdfPathVector ProxyShape::getPrimPathsFromCommaJoinedString(const MString &paths) const
{
  SdfPathVector result;
  if(paths.length())
  {
    const char* begin = paths.asChar();
    const char* end = paths.asChar() + paths.length();
    const char* iter = std::find(begin, end, ',');
    while(iter != end)
    {
      result.push_back(SdfPath(std::string(begin, iter)));
      begin = iter + 1;
      iter = std::find(begin, end, ',');
    }
    result.push_back(SdfPath(std::string(begin, end)));
  }
  return result;
}
//----------------------------------------------------------------------------------------------------------------------
void ProxyShape::constructGLImagingEngine()
{
  TF_DEBUG(ALUSDMAYA_EVALUATION).Msg("ProxyShape::constructGLImagingEngine\n");
  if (MGlobal::mayaState() != MGlobal::kBatch)
  {
    if(m_stage)
    {
      // delete previous instance
      if(m_engine)
      {
        m_engine->InvalidateBuffers();
        delete m_engine;
      }

      // combine the excluded paths
      SdfPathVector excludedGeometryPaths;
      excludedGeometryPaths.reserve(m_excludedTaggedGeometry.size() + m_excludedGeometry.size());
      excludedGeometryPaths.assign(m_excludedTaggedGeometry.begin(), m_excludedTaggedGeometry.end());
      excludedGeometryPaths.insert(excludedGeometryPaths.end(), m_excludedGeometry.begin(), m_excludedGeometry.end());

      m_engine = new UsdImagingGLHdEngine(m_path, excludedGeometryPaths);
    }
  }
}


//----------------------------------------------------------------------------------------------------------------------
MStatus ProxyShape::setDependentsDirty(const MPlug& plugBeingDirtied, MPlugArray& plugs)
{
  if(plugBeingDirtied == m_time || plugBeingDirtied == m_timeOffset || plugBeingDirtied == m_timeScalar)
  {
    plugs.append(outTimePlug());
    return MS::kSuccess;
  }
  if(plugBeingDirtied == m_filePath)
  {
    MHWRender::MRenderer::setGeometryDrawDirty(thisMObject(), true);
  }
  if (plugBeingDirtied.array() == m_inDrivenTransformsData)
  {
    m_drivenTransformsDirty = true;
    MHWRender::MRenderer::setGeometryDrawDirty(thisMObject(), true);
  }
  return MPxSurfaceShape::setDependentsDirty(plugBeingDirtied, plugs);
}

//----------------------------------------------------------------------------------------------------------------------
MStatus ProxyShape::preEvaluation(const MDGContext & context, const MEvaluationNode& evaluationNode)
{
  if( !context.isNormal() )
      return MStatus::kFailure;
  MStatus status;
  if (evaluationNode.dirtyPlugExists(m_inDrivenTransformsData, &status) && status)
  {
    m_drivenTransformsDirty = true;
    MHWRender::MRenderer::setGeometryDrawDirty(thisMObject(), true);
  }
  return MStatus::kSuccess;
}

//----------------------------------------------------------------------------------------------------------------------
bool ProxyShape::getRenderAttris(void* pattribs, const MHWRender::MFrameContext& drawRequest, const MDagPath& objPath)
{
  UsdImagingGLEngine::RenderParams& attribs = *(UsdImagingGLEngine::RenderParams*)pattribs;
  uint32_t displayStyle = drawRequest.getDisplayStyle();
  uint32_t displayStatus = MHWRender::MGeometryUtilities::displayStatus(objPath);

  // set wireframe colour
  MColor wireColour = MHWRender::MGeometryUtilities::wireframeColor(objPath);
  attribs.wireframeColor = GfVec4f(wireColour.r, wireColour.g, wireColour.b, wireColour.a);

  // determine the shading mode
  const uint32_t wireframeOnShaded1 = (MHWRender::MFrameContext::kWireFrame | MHWRender::MFrameContext::kGouraudShaded);
  const uint32_t wireframeOnShaded2 = (MHWRender::MFrameContext::kWireFrame | MHWRender::MFrameContext::kFlatShaded);
  if((displayStyle & wireframeOnShaded1) == wireframeOnShaded1 ||
     (displayStyle & wireframeOnShaded2) == wireframeOnShaded2) {
    attribs.drawMode = UsdImagingGLEngine::DRAW_WIREFRAME_ON_SURFACE;
  }
  else
  if(displayStyle & MHWRender::MFrameContext::kWireFrame) {
    attribs.drawMode = UsdImagingGLEngine::DRAW_WIREFRAME;
  }
  else
#if MAYA_API_VERSION >= 201600
  if(displayStyle & MHWRender::MFrameContext::kFlatShaded) {
    attribs.drawMode = UsdImagingGLEngine::DRAW_SHADED_FLAT;
    if ((displayStatus == MHWRender::kActive) ||
        (displayStatus == MHWRender::kLead) ||
        (displayStatus == MHWRender::kHilite)) {
      attribs.drawMode = UsdImagingGLEngine::DRAW_WIREFRAME_ON_SURFACE;
    }
  }
  else
#endif
  if(displayStyle & MHWRender::MFrameContext::kGouraudShaded) {
    attribs.drawMode = UsdImagingGLEngine::DRAW_SHADED_SMOOTH;
    if ((displayStatus == MHWRender::kActive) ||
        (displayStatus == MHWRender::kLead) ||
        (displayStatus == MHWRender::kHilite)) {
      attribs.drawMode = UsdImagingGLEngine::DRAW_WIREFRAME_ON_SURFACE;
    }
  }
  else
  if(displayStyle & MHWRender::MFrameContext::kBoundingBox) {
    attribs.drawMode = UsdImagingGLEngine::DRAW_POINTS;
  }

  // set the time for the scene
  attribs.frame = outTimePlug().asMTime().as(MTime::uiUnit());

#if MAYA_API_VERSION >= 201603
  if(displayStyle & MHWRender::MFrameContext::kBackfaceCulling) {
    attribs.cullStyle = UsdImagingGLEngine::CULL_STYLE_BACK;
  }
  else {
    attribs.cullStyle = UsdImagingGLEngine::CULL_STYLE_NOTHING;
  }
#else
  attribs.cullStyle = UsdImagingGLEngine::CULL_STYLE_NOTHING;
#endif

  const float complexities[] = {1.05f, 1.15f, 1.25f, 1.35f, 1.45f, 1.55f, 1.65f, 1.75f, 1.9f}; 
  attribs.complexity = complexities[complexityPlug().asInt()];
  attribs.showGuides = displayGuidesPlug().asBool();
  return true;
}

//----------------------------------------------------------------------------------------------------------------------
ProxyShape::ProxyShape()
  : MPxSurfaceShape(), maya::NodeHelper(),
    m_context(fileio::translators::TranslatorContext::create(this)),
    m_translatorManufacture(context())
{
  TF_DEBUG(ALUSDMAYA_EVALUATION).Msg("ProxyShape::ProxyShape\n");
  m_onSelectionChanged = MEventMessage::addEventCallback(MString("SelectionChanged"), onSelectionChanged, this);

  TfWeakPtr<ProxyShape> me(this);

  m_variantChangedNoticeKey = TfNotice::Register(me, &ProxyShape::variantSelectionListener);
  m_objectsChangedNoticeKey = TfNotice::Register(me, &ProxyShape::onObjectsChanged, m_stage);
  m_editTargetChanged = TfNotice::Register(me, &ProxyShape::onEditTargetChanged, m_stage);


  m_findExcludedPrims.preIteration = [this]() {
    m_excludedTaggedGeometry.clear();
  };
  m_findExcludedPrims.iteration = [this]( const fileio::TransformIterator& transformIterator,
                                          const UsdPrim& prim) {

    bool excludeGeo = false;
    if(prim.GetMetadata(Metadata::excludeFromProxyShape, &excludeGeo))
    {
      if (excludeGeo)
      {
        m_excludedTaggedGeometry.push_back(prim.GetPrimPath());
      }
    }

    // If prim has exclusion tag or is a descendent of a prim with it, create as Maya geo
    if (excludeGeo or primHasExcludedParent(prim))
    {
      VtValue schemaName(fileio::ALExcludedPrimSchema.GetString());
      prim.SetCustomDataByKey(fileio::ALSchemaType, schemaName);
    }
  };
  m_findExcludedPrims.postIteration = [this]() {
    constructExcludedPrims();
  };

  m_findUnselectablePrims.preIteration = [this]() {

  };
  m_findUnselectablePrims.iteration = [this]
                                    (const fileio::TransformIterator& transformIterator, const UsdPrim& prim) {

    TfToken selectabilityPropertyToken;
    if(prim.GetMetadata<TfToken>(Metadata::selectability, &selectabilityPropertyToken))
    {

      //Check if this prim is unselectable
      if(selectabilityPropertyToken == Metadata::unselectable)
      {
        m_findUnselectablePrims.newUnselectables.push_back(prim.GetPath());
      }
      else if(m_selectabilityDB.isPathUnselectable(prim.GetPath()) && selectabilityPropertyToken != Metadata::unselectable)
      {
        m_findUnselectablePrims.removeUnselectables.push_back(prim.GetPath());
      }
    }
  };
  m_findUnselectablePrims.postIteration = [this]() {
    if(m_findUnselectablePrims.removeUnselectables.size() > 0)
    {
      m_selectabilityDB.removePathsAsUnselectable(m_findUnselectablePrims.removeUnselectables);
    }

    if(m_findUnselectablePrims.newUnselectables.size() > 0)
    {
      m_selectabilityDB.addPathsAsUnselectable(m_findUnselectablePrims.newUnselectables);
    }

    m_findUnselectablePrims.newUnselectables.clear();
    m_findUnselectablePrims.removeUnselectables.clear();
  };

  m_findLockedPrims.preIteration = [this]() {
    this->m_lockTransformPrims.clear();
    this->m_lockInheritedPrims.clear();
  };
  m_findLockedPrims.iteration = [this] ( const fileio::TransformIterator& transformIterator,
                                         const UsdPrim& prim)
  {
    TfToken lockPropertyToken;
    if (prim.GetMetadata<TfToken>(Metadata::locked, & lockPropertyToken))
    {
      if (lockPropertyToken == Metadata::lockTransform)
      {
        this->m_lockTransformPrims.insert(prim.GetPath());
      }
      else if (lockPropertyToken == Metadata::lockInherited)
      {
        this->m_lockInheritedPrims.insert(prim.GetPath());
      }
    }
    else
    {
      this->m_lockInheritedPrims.insert(prim.GetPath());
    }

  };
  m_findLockedPrims.postIteration = [this]() {
    constructLockPrims();
  };

  m_hierarchyIterationLogics[0] = &m_findExcludedPrims;
  m_hierarchyIterationLogics[1] = &m_findUnselectablePrims;
  m_hierarchyIterationLogics[2] = &m_findLockedPrims;
}

//----------------------------------------------------------------------------------------------------------------------
ProxyShape::~ProxyShape()
{
  TF_DEBUG(ALUSDMAYA_EVALUATION).Msg("ProxyShape::~ProxyShape\n");
  MNodeMessage::removeCallback(m_attributeChanged);
  MEventMessage::removeCallback(m_onSelectionChanged);
  TfNotice::Revoke(m_variantChangedNoticeKey);
  TfNotice::Revoke(m_objectsChangedNoticeKey);
  TfNotice::Revoke(m_editTargetChanged);
  if(m_engine)
  {
    m_engine->InvalidateBuffers();
    delete m_engine;
  }
}

//----------------------------------------------------------------------------------------------------------------------
static const char* const rotate_order_strings[] =
{
  "xyz",
  "yzx",
  "zxy",
  "xzy",
  "yxz",
  "zyx",
  0
};

//----------------------------------------------------------------------------------------------------------------------
static const int16_t rotate_order_values[] =
{
  0,
  1,
  2,
  3,
  4,
  5,
  -1
};

//----------------------------------------------------------------------------------------------------------------------
MStatus ProxyShape::initialise()
{
  TF_DEBUG(ALUSDMAYA_EVALUATION).Msg("ProxyShape::initialise\n");

  const char* errorString = "ProxyShape::initialize";
  try
  {
    setNodeType(kTypeName);
    addFrame("USD Proxy Shape Node");
    m_serializedSessionLayer = addStringAttr("serializedSessionLayer", "ssl", kCached|kReadable|kWritable|kStorable|kHidden);

    m_serializedArCtx = addStringAttr("serializedArCtx", "arcd", kCached|kReadable|kWritable|kStorable|kHidden);
    m_filePath = addFilePathAttr("filePath", "fp", kCached | kReadable | kWritable | kStorable | kAffectsAppearance, kLoad, "USD Files (*.usd*) (*.usd*);;Alembic Files (*.abc)");

    m_primPath = addStringAttr("primPath", "pp", kCached | kReadable | kWritable | kStorable | kAffectsAppearance);
    m_excludePrimPaths = addStringAttr("excludePrimPaths", "epp", kCached | kReadable | kWritable | kStorable | kAffectsAppearance);
    m_populationMaskIncludePaths = addStringAttr("populationMaskIncludePaths", "pmi", kCached | kReadable | kWritable | kStorable | kAffectsAppearance);

    m_complexity = addInt32Attr("complexity", "cplx", 0, kCached | kConnectable | kReadable | kWritable | kAffectsAppearance | kKeyable | kStorable);
    setMinMax(m_complexity, 0, 8, 0, 4);
    m_outStageData = addDataAttr("outStageData", "od", StageData::kTypeId, kInternal | kReadable | kWritable | kAffectsAppearance);
    m_displayGuides = addBoolAttr("displayGuides", "dg", false, kCached | kKeyable | kWritable | kAffectsAppearance | kStorable);
    m_displayRenderGuides = addBoolAttr("displayRenderGuides", "drg", false, kCached | kKeyable | kWritable | kAffectsAppearance | kStorable);
    m_unloaded = addBoolAttr("unloaded", "ul", false, kCached | kKeyable | kWritable | kAffectsAppearance | kStorable);
    m_serializedTrCtx = addStringAttr("serializedTrCtx", "srtc", kReadable|kWritable|kStorable|kHidden);

    addFrame("USD Timing Information");
    m_time = addTimeAttr("time", "tm", MTime(0.0), kCached | kConnectable | kReadable | kWritable | kStorable | kAffectsAppearance);
    m_timeOffset = addTimeAttr("timeOffset", "tmo", MTime(0.0), kCached | kConnectable | kReadable | kWritable | kStorable | kAffectsAppearance);
    m_timeScalar = addDoubleAttr("timeScalar", "tms", 1.0, kCached | kConnectable | kReadable | kWritable | kStorable | kAffectsAppearance);
    m_outTime = addTimeAttr("outTime", "otm", MTime(0.0), kCached | kConnectable | kReadable | kAffectsAppearance);
    m_layers = addMessageAttr("layers", "lys", kWritable | kReadable | kConnectable | kHidden);

    addFrame("USD Driven Transforms");
    m_inDrivenTransformsData = addDataAttr("inDrivenTransformsData", "idrvtd", DrivenTransformsData::kTypeId, kWritable | kArray | kConnectable);

    addFrame("OpenGL Display");
    m_ambient = addColourAttr("ambientColour", "amc", MColor(0.1f, 0.1f, 0.1f), kReadable | kWritable | kConnectable | kStorable | kAffectsAppearance);
    m_diffuse = addColourAttr("diffuseColour", "dic", MColor(0.7f, 0.7f, 0.7f), kReadable | kWritable | kConnectable | kStorable | kAffectsAppearance);
    m_specular = addColourAttr("specularColour", "spc", MColor(0.6f, 0.6f, 0.6f), kReadable | kWritable | kConnectable | kStorable | kAffectsAppearance);
    m_emission = addColourAttr("emissionColour", "emc", MColor(0.0f, 0.0f, 0.0f), kReadable | kWritable | kConnectable | kStorable | kAffectsAppearance);
    m_shininess = addFloatAttr("shininess", "shi", 5.0f, kReadable | kWritable | kConnectable | kStorable | kAffectsAppearance);

    m_serializedRefCounts = addStringAttr("serializedRefCounts", "strcs", kReadable | kWritable | kStorable | kHidden);

    m_version = addStringAttr(
        "version", "vrs", getVersion().c_str(),
        kReadable | kStorable | kHidden
        );

    MNodeClass nc("transform");
    m_transformTranslate = nc.attribute("t");
    m_transformRotate = nc.attribute("r");
    m_transformScale = nc.attribute("s");

    m_stageDataDirty = addBoolAttr("stageDataDirty", "sdd", false, kWritable | kAffectsAppearance | kInternal);

    AL_MAYA_CHECK_ERROR(attributeAffects(m_time, m_outTime), errorString);
    AL_MAYA_CHECK_ERROR(attributeAffects(m_timeOffset, m_outTime), errorString);
    AL_MAYA_CHECK_ERROR(attributeAffects(m_timeScalar, m_outTime), errorString);
    AL_MAYA_CHECK_ERROR(attributeAffects(m_filePath, m_outStageData), errorString);
    AL_MAYA_CHECK_ERROR(attributeAffects(m_primPath, m_outStageData), errorString);
    AL_MAYA_CHECK_ERROR(attributeAffects(m_inDrivenTransformsData, m_outStageData), errorString);
    AL_MAYA_CHECK_ERROR(attributeAffects(m_populationMaskIncludePaths, m_outStageData), errorString);
    AL_MAYA_CHECK_ERROR(attributeAffects(m_stageDataDirty, m_outStageData), errorString);
  }
  catch (const MStatus& status)
  {
    return status;
  }

  addBaseTemplate("AEsurfaceShapeTemplate");
  generateAETemplate();

  return MS::kSuccess;
}

//----------------------------------------------------------------------------------------------------------------------
void ProxyShape::onEditTargetChanged(UsdNotice::StageEditTargetChanged const& notice, UsdStageWeakPtr const& sender)
{
  TF_DEBUG(ALUSDMAYA_EVALUATION).Msg("ProxyShape::onEditTargetChanged\n");
  if (!sender || sender != m_stage)
      return;

  trackEditTargetLayer(this);
}

//----------------------------------------------------------------------------------------------------------------------
void ProxyShape::onPrimResync(SdfPath primPath, SdfPathVector& previousPrims)
{
  TF_DEBUG(ALUSDMAYA_TRANSLATORS).Msg("ProxyShape::onPrimResync checking %s\n", primPath.GetText());

  UsdPrim resyncPrim = m_stage->GetPrimAtPath(primPath);
  if(!resyncPrim.IsValid())
  {
    return;
  }

  TF_DEBUG(ALUSDMAYA_TRANSLATORS).Msg("ProxyShape::onPrimResync begin:\n%s\n", context()->serialise().asChar());

  AL_BEGIN_PROFILE_SECTION(ObjectChanged);
  MFnDagNode fn(thisMObject());
  MDagPath dag_path;
  fn.getPath(dag_path);
  dag_path.pop();

  // find the new set of schema translator prims
  std::vector<UsdPrim> newPrimSet = huntForNativeNodesUnderPrim(dag_path, primPath, translatorManufacture());

  proxy::PrimFilter filter(previousPrims, newPrimSet, this);
  previousPrims.clear();

  if(TfDebug::IsEnabled(ALUSDMAYA_TRANSLATORS)){
    std::cout << "new prims:" << std::endl;
    for(auto it : filter.newPrimSet())
    {
      std::cout << it.GetPath().GetText() << std::endl;
    }
    std::cout << "new transforms:" << std::endl;
    for(auto it : filter.transformsToCreate())
    {
      std::cout << it.GetPath().GetText() << std::endl;
    }
    std::cout << "updateable prims:" << std::endl;
    for(auto it : filter.updatablePrimSet())
    {
      std::cout << it.GetPath().GetText() << std::endl;
    }
    std::cout << "removed prims:" << std::endl;
    for(auto it : filter.removedPrimSet())
    {
      std::cout << it.GetText() << std::endl;
    }
  }

  // create transforms first to increment ref counts and avoid deleting/recreating ones that will stay
  cmds::ProxyShapePostLoadProcess::MObjectToPrim objsToCreate;
  if(!filter.transformsToCreate().empty())
    cmds::ProxyShapePostLoadProcess::createTranformChainsForSchemaPrims(this, filter.transformsToCreate(), dag_path, objsToCreate);

  context()->removeEntries(filter.removedPrimSet());

  if(!filter.newPrimSet().empty())
    cmds::ProxyShapePostLoadProcess::createSchemaPrims(this, filter.newPrimSet());

  if(!filter.updatablePrimSet().empty())
    cmds::ProxyShapePostLoadProcess::updateSchemaPrims(this, filter.updatablePrimSet());

  cleanupTransformRefs();

  context()->updatePrimTypes();

  // now perform any post-creation fix up
  if(!filter.newPrimSet().empty())
    cmds::ProxyShapePostLoadProcess::connectSchemaPrims(this, filter.newPrimSet());

  if(!filter.updatablePrimSet().empty())
    cmds::ProxyShapePostLoadProcess::connectSchemaPrims(this, filter.updatablePrimSet());


  TF_DEBUG(ALUSDMAYA_TRANSLATORS).Msg("ProxyShape::onPrimResync end:\n%s\n", context()->serialise().asChar());

  AL_END_PROFILE_SECTION();

  validateTransforms();
  constructGLImagingEngine();
}

//----------------------------------------------------------------------------------------------------------------------
<<<<<<< HEAD
void ProxyShape::serialize()
{
  UsdStageRefPtr stage = getUsdStage();

  if(stage)
  {
    // Serialize our own session layer - LayerManager will handle all other layers
    std::string serializeSessionLayerStr;
    stage->GetSessionLayer()->ExportToString(&serializeSessionLayerStr);
    serializedSessionLayerPlug().setValue(convert(serializeSessionLayerStr));

    serialiseTranslatorContext();
    serialiseTransformRefs();
  }
}

//----------------------------------------------------------------------------------------------------------------------
void ProxyShape::serializeAll()
{
  TF_DEBUG(ALUSDMAYA_LAYERS).Msg("ProxyShape::serializeAll\n");
  const char* errorString = "ProxyShape::serializeAll";
  // Now iterate over all proxyShapes...
  MFnDependencyNode fn;

  // Don't create a layerManager unless we find at least one proxy shape
  LayerManager* layerManager = nullptr;
  {
    MItDependencyNodes iter(MFn::kPluginShape);
    for(; !iter.isDone(); iter.next())
    {
      MObject mobj = iter.item();
      fn.setObject(mobj);
      if(fn.typeId() != ProxyShape::kTypeId) continue;

      if (layerManager == nullptr)
      {
        layerManager = LayerManager::findOrCreateManager();
      }

      auto proxyShape = static_cast<ProxyShape *>(fn.userNode());
      if(proxyShape == nullptr)
      {
        MGlobal::displayError(MString("ProxyShape had no mpx data: ") + fn.name());
        continue;
      }

      proxyShape->serialize();

      UsdStageRefPtr stage = proxyShape->getUsdStage();

      if(!stage)
      {
        MGlobal::displayError(MString("Could not get stage for proxyShape: ") + fn.name());
        continue;
      }

      // Then add in the current edit target
      trackEditTargetLayer(proxyShape, layerManager);
    }

    // Bail if no proxyShapes were found...
    if(!layerManager) return;

    // Now that all layers are added, serialize to attributes
    AL_MAYA_CHECK_ERROR_RETURN(layerManager->populateSerialisationAttributes(), errorString);
  }
=======
void ProxyShape::resync(const SdfPath& primPath)
{
  // FIMXE: This method was needed to call update() on all translators in the maya scene. Since then some new
  // locking and selectability functionality has been added to onObjectsChanged(). I would want to call the logic in
  // that method to handle this resyncing but it would need to be refactored.

  SdfPathVector existingSchemaPrims;

  // populates list of prims from prim mapping that will change under the path to resync.
  onPrePrimChanged(primPath, existingSchemaPrims);

  onPrimResync(primPath, existingSchemaPrims);
>>>>>>> 17bcfdad
}

//----------------------------------------------------------------------------------------------------------------------
void ProxyShape::onObjectsChanged(UsdNotice::ObjectsChanged const& notice, UsdStageWeakPtr const& sender)
{
  if(MFileIO::isReadingFile())
    return;

  if (!sender || sender != m_stage)
      return;

  TF_DEBUG(ALUSDMAYA_EVENTS).Msg("ProxyShape::onObjectsChanged called m_compositionHasChanged=%i\n", m_compositionHasChanged);
  // These paths are subtree-roots representing entire subtrees that may have
  // changed. In this case, we must dump all cached data below these points
  // and repopulate those trees.
  if(m_compositionHasChanged)
  {
    m_compositionHasChanged = false;

    onPrimResync(m_changedPath, m_variantSwitchedPrims);
    m_variantSwitchedPrims.clear();
    m_changedPath = SdfPath();

    std::stringstream strstr;
    strstr << "Breakdown for Variant Switch:\n";
    maya::Profiler::printReport(strstr);
  }

  SdfPathVector newUnselectables;
  SdfPathVector removeUnselectables;
  auto recordSelectablePrims = [&newUnselectables, &removeUnselectables, this] (const SdfPath& objectPath, const UsdPrim& prim){
    if(!prim.IsValid())
    {
      return;
    }

    TfToken unselectablePropertyValue;
    if(prim.GetMetadata(Metadata::selectability, &unselectablePropertyValue))
    {
      //Check if this prim is unselectable
      if(unselectablePropertyValue == Metadata::unselectable)
      {
        newUnselectables.push_back(prim.GetPath());
      }
      else if(m_selectabilityDB.isPathUnselectable(prim.GetPath()) && unselectablePropertyValue != Metadata::unselectable)
      {
        removeUnselectables.push_back(prim.GetPath());
      }
    }
  };

  SdfPathSet lockTransformPrims;
  SdfPathSet lockInheritedPrims;
  SdfPathSet unlockedPrims;
  auto recordPrimsLockStatus = [&lockTransformPrims, &lockInheritedPrims, &unlockedPrims] (const SdfPath& objectPath, const UsdPrim& prim) {
    if (!prim.IsValid())
    {
      return;
    }
    TfToken lockPropertyValue;
    if (prim.GetMetadata(Metadata::locked, &lockPropertyValue))
    {
      if (lockPropertyValue == Metadata::lockTransform)
      {
        lockTransformPrims.insert(objectPath);
      }
      else if (lockPropertyValue == Metadata::lockInherited)
      {
        lockInheritedPrims.insert(objectPath);
      }
      else if (lockPropertyValue == Metadata::lockUnlocked)
      {
        unlockedPrims.insert(objectPath);
      }
    }
    else
    {
      lockInheritedPrims.insert(objectPath);
    }
  };

  const SdfPathVector& resyncedPaths = notice.GetResyncedPaths();
  for(const SdfPath& path : resyncedPaths)
  {
    UsdPrim newPrim = m_stage->GetPrimAtPath(path);
    recordSelectablePrims(path, newPrim);
    recordPrimsLockStatus(path, newPrim);
  }

  const SdfPathVector& changedInfoOnlyPaths = notice.GetChangedInfoOnlyPaths();
  for(const SdfPath& path : changedInfoOnlyPaths)
  {
    UsdPrim changedPrim;
    if(path.IsPropertyPath())
    {
      changedPrim = m_stage->GetPrimAtPath(path.GetParentPath());
    }
    else
    {
      changedPrim = m_stage->GetPrimAtPath(path);
    }
    recordSelectablePrims(path, changedPrim);
    recordPrimsLockStatus(path, changedPrim);
  }

  if(!removeUnselectables.empty())
  {
    m_selectabilityDB.removePathsAsUnselectable(removeUnselectables);
  }

  if(!newUnselectables.empty())
  {
    m_selectabilityDB.addPathsAsUnselectable(newUnselectables);
  }

  bool lockChanged = updateLockPrims(lockTransformPrims, lockInheritedPrims, unlockedPrims);
  if (lockChanged)
  {
    constructLockPrims();
  }
}

//----------------------------------------------------------------------------------------------------------------------
void ProxyShape::validateTransforms()
{
  TF_DEBUG(ALUSDMAYA_EVALUATION).Msg("validateTransforms\n");
  if(m_stage)
  {
    SdfPathVector pathsToNuke;
    for(auto& it : m_requiredPaths)
    {
      Transform* tm = it.second.m_transform;
      if(!tm)
        continue;

      TransformationMatrix* tmm = tm->transform();
      if(!tmm)
        continue;

      const UsdPrim& prim = tmm->prim();
      if(!prim.IsValid())
      {
        UsdPrim newPrim = m_stage->GetPrimAtPath(it.first);
        if(newPrim)
        {
          std::string transformType;
          newPrim.GetMetadata(Metadata::transformType, &transformType);
          if(newPrim && transformType.empty())
          {
            tm->transform()->setPrim(newPrim);
          }
        }
        else
        {
          pathsToNuke.push_back(it.first);
        }
      }
    }
  }
  TF_DEBUG(ALUSDMAYA_EVALUATION).Msg("/validateTransforms\n");
}

//----------------------------------------------------------------------------------------------------------------------
std::vector<UsdPrim> ProxyShape::huntForNativeNodesUnderPrim(
    const MDagPath& proxyTransformPath,
    SdfPath startPath,
    fileio::translators::TranslatorManufacture& manufacture)
{
  TF_DEBUG(ALUSDMAYA_EVALUATION).Msg("ProxyShape::huntForNativeNodesUnderPrim\n");
  std::vector<UsdPrim> prims;
  fileio::SchemaPrimsUtils utils(manufacture);

  fileio::TransformIterator it(m_stage->GetPrimAtPath(startPath), proxyTransformPath);
  for(; !it.done(); it.next())
  {
    UsdPrim prim = it.prim();
    if(!prim.IsValid())
    {
      continue;
    }

    if(utils.isSchemaPrim(prim))
    {
      prims.push_back(prim);
    }
  }
  findExcludedGeometry();
  return prims;
}

//----------------------------------------------------------------------------------------------------------------------
void ProxyShape::onPrePrimChanged(const SdfPath& path, SdfPathVector& outPathVector)
{
  TF_DEBUG(ALUSDMAYA_EVALUATION).Msg("ProxyShape::onPrePrimChanged\n");
  context()->preRemoveEntry(path, outPathVector);
}

//----------------------------------------------------------------------------------------------------------------------
void ProxyShape::variantSelectionListener(SdfNotice::LayersDidChange const& notice)
// In order to detect changes to the variant selection we listen on the SdfNotice::LayersDidChange global notice which is
// sent to indicate that layer contents have changed.  We are then able to access the change list to check if a variant
// selection change happened.  If so, we trigger a ProxyShapePostLoadProcess() which will regenerate the alTransform
// nodes based on the contents of the new variant selection.
{
  if(MFileIO::isReadingFile())
  {
    return;
  }


  TF_FOR_ALL(itr, notice.GetChangeListMap())
  {
    TF_FOR_ALL(entryIter, itr->second.GetEntryList())
    {
      const SdfPath &path = entryIter->first;
      const SdfChangeList::Entry &entry = entryIter->second;

      TF_FOR_ALL(it, entry.infoChanged)
      {
        if (it->first == SdfFieldKeys->VariantSelection ||
            it->first == SdfFieldKeys->Active)
        {
          TF_DEBUG(ALUSDMAYA_EVENTS).Msg("ProxyShape::variantSelectionListener oldPath=%s, oldIdentifier=%s, path=%s, layer=%s\n",
                                         entry.oldPath.GetString().c_str(),
                                         entry.oldIdentifier.c_str(),
                                         path.GetText(),
                                         itr->first->GetIdentifier().c_str());
          if(!m_compositionHasChanged)
          {
            TF_DEBUG(ALUSDMAYA_EVALUATION).Msg("ProxyShape::Not yet in a composition change state. Recording path. \n");
            m_changedPath = path;
          }
          m_compositionHasChanged = true;
          onPrePrimChanged(path, m_variantSwitchedPrims);
        }
      }
    }
  }
}

//----------------------------------------------------------------------------------------------------------------------
void ProxyShape::loadStage()
{
  TF_DEBUG(ALUSDMAYA_EVALUATION).Msg("ProxyShape::loadStage\n");

  AL_BEGIN_PROFILE_SECTION(LoadStage);
  MDataBlock dataBlock = forceCache();
  m_stage = UsdStageRefPtr();

  // Get input attr values
  const MString file = inputStringValue(dataBlock, m_filePath);
  const MString serializedSessionLayer = inputStringValue(dataBlock, m_serializedSessionLayer);
  const MString serializedArCtx = inputStringValue(dataBlock, m_serializedArCtx);

  const MString populationMaskIncludePaths = inputStringValue(dataBlock, m_populationMaskIncludePaths);
  UsdStagePopulationMask mask = constructStagePopulationMask(populationMaskIncludePaths);

  // TODO initialise the context using the serialised attribute

  // let the usd stage cache deal with caching the usd stage data
  std::string fileString = TfStringTrimRight(file.asChar());

  if (not TfStringStartsWith(fileString, "./"))
  {
    fileString = resolvePath(fileString);
  }

  // Fall back on checking if path is just a standard absolute path
  if (fileString.empty())
  {
    fileString.assign(file.asChar(), file.length());
  }

  TF_DEBUG(ALUSDMAYA_TRANSLATORS).Msg("ProxyShape::loadStage called for the usd file: %s\n", fileString.c_str());

  // Check path validity
  // Don't try to create a stage for a non-existent file. Some processes
  // such as mbuild may author a file path here does not yet exist until a
  // later operation (e.g., the mayaConvert target will produce the .mb
  // for the USD standin before the usd target runs the usdModelForeman to
  // assemble all the necessary usd files).
  bool isValidPath = (TfStringStartsWith(fileString, "//") ||
                      TfIsFile(fileString, true /*resolveSymlinks*/));

  if (isValidPath)
  {
    MStatus status;

    AL_BEGIN_PROFILE_SECTION(OpeningUsdStage);
      SdfLayerRefPtr sessionLayer;
      AL_BEGIN_PROFILE_SECTION(OpeningSessionLayer);
        {
          sessionLayer = SdfLayer::CreateAnonymous();
          if(serializedSessionLayer.length() != 0)
          {
            sessionLayer->ImportFromString(convert(serializedSessionLayer));
          }
        }
      AL_END_PROFILE_SECTION();

      AL_BEGIN_PROFILE_SECTION(OpenRootLayer);

      // Initialise the asset resolver
      pxr::ArGetResolver().ConfigureResolverForAsset(fileString);

      SdfLayerRefPtr rootLayer = SdfLayer::FindOrOpen(fileString);
      AL_END_PROFILE_SECTION();

      if(rootLayer)
      {
        AL_BEGIN_PROFILE_SECTION(UsdStageOpen);
        UsdStageCacheContext ctx(StageCache::Get());

        bool unloadedFlag = inputBoolValue(dataBlock, m_unloaded);
        UsdStage::InitialLoadSet loadOperation = unloadedFlag ? UsdStage::LoadNone : UsdStage::LoadAll;

        if (sessionLayer)
        {
          TF_DEBUG(ALUSDMAYA_TRANSLATORS).Msg("ProxyShape::loadStage is called with extra session layer.\n");
          m_stage = UsdStage::OpenMasked(rootLayer, sessionLayer, mask, loadOperation);
        }
        else
        {
          TF_DEBUG(ALUSDMAYA_TRANSLATORS).Msg("ProxyShape::loadStage is called without any session layer.\n");
          m_stage = UsdStage::OpenMasked(rootLayer, mask, loadOperation);
        }

        // Expand the mask, since we do not really want to mask the possible relation targets.
        m_stage->ExpandPopulationMask();

        AL_END_PROFILE_SECTION();
      }
      else
      {
        // file path not valid
        if(file.length())
        {
          TF_DEBUG(ALUSDMAYA_TRANSLATORS).Msg("ProxyShape::loadStage failed to open the usd file: %s.\n", file.asChar());
          MGlobal::displayWarning(MString("Failed to open usd file \"") + file + "\"");
        }
      }
    AL_END_PROFILE_SECTION();
  }
  else
  if(!fileString.empty())
  {
    TF_DEBUG(ALUSDMAYA_TRANSLATORS).Msg("The usd file is not valid: %s.\n", file.asChar());
    MGlobal::displayWarning(MString("usd file path not valid \"") + file + "\"");
  }

  // Get the prim
  // If no primPath string specified, then use the pseudo-root.
  const SdfPath rootPath(std::string("/"));
  MString primPathStr = inputStringValue(dataBlock, m_primPath);
  if (primPathStr.length())
  {
    m_path = SdfPath(convert(primPathStr));
    UsdPrim prim = m_stage->GetPrimAtPath(m_path);
    if(!prim)
    {
      m_path = rootPath;
    }
  }
  else
  {
    m_path = rootPath;
  }

  if(m_stage && !MFileIO::isReadingFile())
  {
    AL_BEGIN_PROFILE_SECTION(PostLoadProcess);
      // execute the post load process to import any custom prims
      cmds::ProxyShapePostLoadProcess::initialise(this);
      findTaggedPrims();

    AL_END_PROFILE_SECTION();
  }

  AL_END_PROFILE_SECTION();

  if(MGlobal::kInteractive == MGlobal::mayaState())
  {
    std::stringstream strstr;
    strstr << "Breakdown for file: " << file << std::endl;
    maya::Profiler::printReport(strstr);
    MGlobal::displayInfo(convert(strstr.str()));
  }

  stageDataDirtyPlug().setValue(True);
}

//----------------------------------------------------------------------------------------------------------------------
bool ProxyShape::updateLockPrims(const SdfPathSet& lockTransformPrims, const SdfPathSet& lockInheritedPrims,
                                 const SdfPathSet& unlockedPrims)
{
  bool lockChanged = false;
  for (auto lock : lockTransformPrims)
  {
    auto inserted = m_lockTransformPrims.insert(lock);
    lockChanged |= inserted.second;
    auto erased = m_lockInheritedPrims.erase(lock);
    lockChanged |= erased;
  }
  for (auto inherited : lockInheritedPrims)
  {
    auto erased = m_lockTransformPrims.erase(inherited);
    lockChanged |= erased;
    auto inserted = m_lockInheritedPrims.insert(inherited);
    lockChanged |= inserted.second;
  }
  for (auto unlocked : unlockedPrims)
  {
    auto erased = m_lockTransformPrims.erase(unlocked);
    lockChanged |= erased;
    erased = m_lockInheritedPrims.erase(unlocked);
    lockChanged |= erased;
  }
  return lockChanged;
}

//----------------------------------------------------------------------------------------------------------------------
void ProxyShape::constructExcludedPrims()
{
  m_excludedGeometry = getExcludePrimPaths();
  constructGLImagingEngine();
}

//----------------------------------------------------------------------------------------------------------------------
bool ProxyShape::lockTransformAttribute(const SdfPath& path, const bool lock)
{
  UsdPrim prim = m_stage->GetPrimAtPath(path);
  VtValue mayaPath = prim.GetCustomDataByKey(TfToken("MayaPath"));
  MObject lockObject;
  if (!mayaPath.IsEmpty())
  {
    MString pathStr = convert(mayaPath.Get<std::string>());
    MSelectionList sl;
    MObject selObj;
    if (sl.add(pathStr) == MStatus::kSuccess)
    {
      sl.getDependNode(0, selObj);
    }
    if (selObj.hasFn(MFn::kTransform))
    {
      lockObject = selObj;
    }
  }
  else
  {
    std::vector<MObjectHandle> objHdls;
    context()->getMObjects(path, objHdls);
    for (auto objHdl : objHdls)
    {
      if (objHdl.isValid() && objHdl.object().hasFn(MFn::kTransform))
      {
        lockObject == objHdl.object();
        break;
      }
    }
  }
  if (lockObject.isNull())
    return false;
  MPlug(lockObject, m_transformTranslate).setLocked(lock);
  MPlug(lockObject, m_transformRotate).setLocked(lock);
  MPlug(lockObject, m_transformScale).setLocked(lock);
  if (lock && MFnDependencyNode(lockObject).typeId() == AL_USDMAYA_TRANSFORM)
  {
    MPlug(lockObject, Transform::pushToPrim()).setBool(false);
  }
  return true;
}

//----------------------------------------------------------------------------------------------------------------------
void ProxyShape::constructLockPrims()
{
  SdfPathSet primsNeedLock = m_lockTransformPrims;

  // add inherited lock prims if their parents are already in.
  for (auto inherited : m_lockInheritedPrims)
  {
    const SdfPath parentPath = inherited.GetParentPath();
    if (parentPath.IsEmpty())
      continue;
    auto parentIter = primsNeedLock.find(parentPath);
    if (parentIter != primsNeedLock.end())
    {
      auto lowerIter = std::lower_bound(parentIter, primsNeedLock.end(), inherited);
      primsNeedLock.insert(lowerIter, inherited);
    }
  }

  SdfPathVector primsToLock;
  primsToLock.reserve(primsNeedLock.size());
  SdfPathVector primsToUnlock;
  primsToUnlock.reserve(m_currentLockedPrims.size());
  std::set_difference(primsNeedLock.begin(), primsNeedLock.end(), m_currentLockedPrims.begin(),
                      m_currentLockedPrims.end(), std::back_inserter(primsToLock));
  std::set_difference(m_currentLockedPrims.begin(), m_currentLockedPrims.end(), primsNeedLock.begin(),
                      primsNeedLock.end(), std::back_inserter(primsToUnlock));

  for (auto lock : primsToLock)
  {
    if (lockTransformAttribute(lock, true))
    {
      m_currentLockedPrims.insert(lock);
    }
  }
  for (auto unlock : primsToUnlock)
  {
    if (lockTransformAttribute(unlock, false))
    {
      m_currentLockedPrims.erase(unlock);
    }
  }
}

//----------------------------------------------------------------------------------------------------------------------
void ProxyShape::onAttributeChanged(MNodeMessage::AttributeMessage msg, MPlug& plug, MPlug&, void* clientData)
{
  const SdfPath rootPath(std::string("/"));
  ProxyShape* proxy = (ProxyShape*)clientData;
  if(msg & MNodeMessage::kAttributeSet)
  {
    // Delay stage creation if opening a file, because we haven't created the LayerManager node yet
    if(plug == m_filePath)
    {
      if (MFileIO::isReadingFile())
      {
        m_unloadedProxyShapes.push_back(MObjectHandle(proxy->thisMObject()));
      }
      else
      {
        proxy->loadStage();
      }
    }
    else
    if(plug == m_primPath)
    {
      if(proxy->m_stage)
      {
        // Get the prim
        // If no primPath string specified, then use the pseudo-root.
        MString primPathStr = plug.asString();
        if (primPathStr.length())
        {
          proxy->m_path = SdfPath(convert(primPathStr));
          UsdPrim prim = proxy->m_stage->GetPrimAtPath(proxy->m_path);
          if(!prim)
          {
            proxy->m_path = rootPath;
          }
        }
        else
        {
          proxy->m_path = rootPath;
        }
        proxy->constructGLImagingEngine();
      }
    }
    else
    if(plug == m_excludePrimPaths)
    {
      if(proxy->m_stage)
      {
        proxy->constructExcludedPrims();
      }
    }
  }
}

//----------------------------------------------------------------------------------------------------------------------
void ProxyShape::postConstructor()
{
  TF_DEBUG(ALUSDMAYA_EVALUATION).Msg("ProxyShape::postConstructor\n");
  setRenderable(true);
  MObject obj = thisMObject();
  m_attributeChanged = MNodeMessage::addAttributeChangedCallback(obj, onAttributeChanged, (void*)this);
}

//----------------------------------------------------------------------------------------------------------------------
bool ProxyShape::primHasExcludedParent(UsdPrim prim)
{
  TF_DEBUG(ALUSDMAYA_EVALUATION).Msg("ProxyShape::primHasExcludedParent\n");
  if(prim.IsValid())
  {
    SdfPath primPath = prim.GetPrimPath();
    TF_FOR_ALL(excludedPath, m_excludedTaggedGeometry)
    {
      if (primPath.HasPrefix(*excludedPath))
      {
        return true;
      }
    }
  }

  return false;
}

//----------------------------------------------------------------------------------------------------------------------

void ProxyShape::findTaggedPrims()
{
  findTaggedPrims(m_hierarchyIterationLogics);
}

//----------------------------------------------------------------------------------------------------------------------
void ProxyShape::findTaggedPrims(const HierarchyIterationLogics& iterationLogics)
{
  TF_DEBUG(ALUSDMAYA_EVALUATION).Msg("ProxyShape::iteratePrimHierarchy\n");
  if(!m_stage)
    return;

  for(auto hl : iterationLogics)
  {
    hl->preIteration();
  }

  MDagPath m_parentPath;
  for(fileio::TransformIterator it(m_stage, m_parentPath); !it.done(); it.next())
  {
    const UsdPrim& prim = it.prim();
    if(!prim.IsValid())
      continue;

    for(auto hl : iterationLogics)
    {
      hl->iteration(it, prim);
    }
  }

  for(auto hl : iterationLogics)
  {
    hl->postIteration();
  }
}

//----------------------------------------------------------------------------------------------------------------------
void ProxyShape::findExcludedGeometry()
{
  TF_DEBUG(ALUSDMAYA_EVALUATION).Msg("ProxyShape::findExcludedGeometry\n");
  if(!m_stage)
    return;

  m_findExcludedPrims.preIteration();
  MDagPath m_parentPath;

  for(fileio::TransformIterator it(m_stage, m_parentPath); !it.done(); it.next())
  {
    const UsdPrim& prim = it.prim();
    if(!prim.IsValid())
      continue;
    m_findExcludedPrims.iteration(it, prim);
  }

  m_findExcludedPrims.postIteration();
}

//----------------------------------------------------------------------------------------------------------------------
void ProxyShape::findSelectablePrims()
{
  TF_DEBUG(ALUSDMAYA_EVALUATION).Msg("ProxyShape::findSelectablePrims\n");
  if(!m_stage)
    return;

  m_findUnselectablePrims.preIteration();

  MDagPath m_parentPath;
  for(fileio::TransformIterator it(m_stage, m_parentPath); !it.done(); it.next())
  {
    const UsdPrim& prim = it.prim();
    if(!prim.IsValid())
      continue;

    m_findUnselectablePrims.iteration(it, prim);
  }

  m_findUnselectablePrims.postIteration();
}

//----------------------------------------------------------------------------------------------------------------------
MStatus ProxyShape::computeOutStageData(const MPlug& plug, MDataBlock& dataBlock)
{
  // create new stage data
  MObject data;
  StageData* usdStageData = createData<StageData>(StageData::kTypeId, data);
  if(!usdStageData)
  {
    return MS::kFailure;
  }

  // Set the output stage data params
  usdStageData->stage = m_stage;
  usdStageData->primPath = m_path;

  // set the cached output value, and flush
  MStatus status = outputDataValue(dataBlock, m_outStageData, usdStageData);
  if(!status)
  {
    return MS::kFailure;
  }
  return status;
}

//----------------------------------------------------------------------------------------------------------------------
bool ProxyShape::isStageValid() const
{
  TF_DEBUG(ALUSDMAYA_EVALUATION).Msg("ProxyShape::isStageValid\n");
  MDataBlock dataBlock = const_cast<ProxyShape*>(this)->forceCache();

  StageData* outData = inputDataValue<StageData>(dataBlock, m_outStageData);
  if(outData && outData->stage)
    return true;

  return false;
}

//----------------------------------------------------------------------------------------------------------------------
UsdStageRefPtr ProxyShape::getUsdStage() const
{
  TF_DEBUG(ALUSDMAYA_EVALUATION).Msg("ProxyShape::getUsdStage\n");

  MPlug plug(thisMObject(), m_outStageData);
  MObject data;
  plug.getValue(data);
  MFnPluginData fnData(data);
  StageData* outData = static_cast<StageData*>(fnData.data());
  if(outData)
  {
    return outData->stage;
  }
  return UsdStageRefPtr();
}

//----------------------------------------------------------------------------------------------------------------------
MStatus ProxyShape::computeOutputTime(const MPlug& plug, MDataBlock& dataBlock, MTime& currentTime)
{
  MTime inTime = inputTimeValue(dataBlock, m_time);
  MTime inTimeOffset = inputTimeValue(dataBlock, m_timeOffset);
  double inTimeScalar = inputDoubleValue(dataBlock, m_timeScalar);
  currentTime.setValue((inTime.as(MTime::uiUnit()) - inTimeOffset.as(MTime::uiUnit())) * inTimeScalar);
  return outputTimeValue(dataBlock, m_outTime, currentTime);
}

//----------------------------------------------------------------------------------------------------------------------
MStatus ProxyShape::compute(const MPlug& plug, MDataBlock& dataBlock)
{
  TF_DEBUG(ALUSDMAYA_EVALUATION).Msg("ProxyShape::compute %s\n", plug.name().asChar());
  MTime currentTime;
  if(plug == m_outTime)
  {
    return computeOutputTime(plug, dataBlock, currentTime);
  }
  else
  if(plug == m_outStageData)
  {
    MStatus status = computeOutputTime(MPlug(plug.node(), m_outTime), dataBlock, currentTime);
    if (m_drivenTransformsDirty)
    {
      computeDrivenAttributes(plug, dataBlock, currentTime);
    }
    return status == MS::kSuccess ? computeOutStageData(plug, dataBlock) : status;
  }
  return MPxSurfaceShape::compute(plug, dataBlock);
}

//----------------------------------------------------------------------------------------------------------------------
bool ProxyShape::isBounded() const
{
  return true;
}

//----------------------------------------------------------------------------------------------------------------------
MBoundingBox ProxyShape::boundingBox() const
{
  MStatus status;

  // Make sure outStage is up to date
  MDataBlock dataBlock = const_cast<ProxyShape*>(this)->forceCache();

  // This would seem to be superfluous? unless it is actually forcing a DG pull?
  MDataHandle outDataHandle = dataBlock.inputValue(m_outStageData, &status);
  CHECK_MSTATUS_AND_RETURN(status, MBoundingBox() );

  // XXX:aluk
  // If we could cheaply determine whether a stage only has static geometry,
  // we could make this value a constant one for that case, avoiding the
  // memory overhead of a cache entry per frame
  UsdTimeCode currTime = UsdTimeCode(inputDoubleValue(dataBlock, m_outTime));

  // RB: There must be a nicer way of doing this that avoids the map?
  // The time codes are likely to be ranged, so an ordered array + binary search would surely work?
  std::map<UsdTimeCode, MBoundingBox>::const_iterator cacheLookup = m_boundingBoxCache.find(currTime);
  if (cacheLookup != m_boundingBoxCache.end())
  {
    return cacheLookup->second;
  }

  GfBBox3d allBox;
  UsdPrim prim = getUsdPrim(dataBlock);
  if (prim)
  {
    UsdGeomImageable imageablePrim(prim);
    bool showGuides = inputBoolValue(dataBlock, m_displayGuides);
    bool showRenderGuides = inputBoolValue(dataBlock, m_displayRenderGuides);
    if (showGuides and showRenderGuides)
    {
      allBox = imageablePrim.ComputeUntransformedBound(
            currTime,
            UsdGeomTokens->default_,
            UsdGeomTokens->proxy,
            UsdGeomTokens->guide,
            UsdGeomTokens->render);
    }
    else
    if (showGuides and not showRenderGuides)
    {
      allBox = imageablePrim.ComputeUntransformedBound(
            currTime,
            UsdGeomTokens->default_,
            UsdGeomTokens->proxy,
            UsdGeomTokens->guide);
    }
    else if (not showGuides and showRenderGuides)
    {
      allBox = imageablePrim.ComputeUntransformedBound(
            currTime,
            UsdGeomTokens->default_,
            UsdGeomTokens->proxy,
            UsdGeomTokens->render);
    }
    else
    {
      allBox = imageablePrim.ComputeUntransformedBound(
            currTime,
            UsdGeomTokens->default_,
            UsdGeomTokens->proxy);
    }
  }
  else
  {
    return MBoundingBox();
  }

  // insert new cache entry
  MBoundingBox& retval = m_boundingBoxCache[currTime];

  // Convert to GfRange3d to MBoundingBox
  GfRange3d boxRange = allBox.ComputeAlignedBox();
  if (!boxRange.IsEmpty())
  {
    retval = MBoundingBox(MPoint(boxRange.GetMin()[0],
                                 boxRange.GetMin()[1],
                                 boxRange.GetMin()[2]),
                          MPoint(boxRange.GetMax()[0],
                                 boxRange.GetMax()[1],
                                 boxRange.GetMax()[2]));
  }
  else
  {
    retval = MBoundingBox(MPoint(-100000.0f, -100000.0f, -100000.0f), MPoint(100000.0f, 100000.0f, 100000.0f));
  }

  return retval;
}

//----------------------------------------------------------------------------------------------------------------------
void ProxyShape::unloadMayaReferences()
{
  TF_DEBUG(ALUSDMAYA_TRANSLATORS).Msg("ProxyShape::unloadMayaReferences called\n");
  MObjectArray references;
  for(auto it = m_requiredPaths.begin(), e = m_requiredPaths.end(); it != e; ++it)
  {
    MStatus status;
    MFnDependencyNode fn(it->second.node(), &status);
    if(status)
    {
      MPlug plug = fn.findPlug("message", &status);
      if(status)
      {
        MPlugArray plugs;
        plug.connectedTo(plugs, false, true);
        for(uint32_t i = 0; i < plugs.length(); ++i)
        {
          MObject temp = plugs[i].node();
          if(temp.hasFn(MFn::kReference))
          {
            MFnReference mfnRef(temp);
            MString referenceFilename = mfnRef.fileName(
                true /*resolvedName*/,
                true /*includePath*/,
                true /*includeCopyNumber*/);
            TF_DEBUG(ALUSDMAYA_EVALUATION).Msg("ProxyShape::unloadMayaReferences unloading %s\n", referenceFilename.asChar());
            MFileIO::unloadReferenceByNode(temp);
          }
        }
      }
    }
  }
}

//----------------------------------------------------------------------------------------------------------------------
MStatus ProxyShape::computeDrivenAttributes(const MPlug& plug, MDataBlock& dataBlock, const MTime& currentTime)
{
  TF_DEBUG(ALUSDMAYA_EVALUATION).Msg("ProxyShape::computeDrivenAttributes\n");
  m_drivenTransformsDirty = false;

  MArrayDataHandle drvTransArray = dataBlock.inputArrayValue(m_inDrivenTransformsData);
  uint32_t elemCnt = drvTransArray.elementCount();
  for (uint32_t elemIdx = 0; elemIdx < elemCnt; ++elemIdx)
  {
    drvTransArray.jumpToArrayElement(elemIdx);
    MDataHandle dtHandle = drvTransArray.inputValue();
    DrivenTransformsData* dtData = static_cast<DrivenTransformsData*>(dtHandle.asPluginData());
    if (!dtData)
      continue;

    proxy::DrivenTransforms& drivenTransforms = dtData->m_drivenTransforms;

    if (!drivenTransforms.drivenPrimPaths().empty())
    {
      if(!drivenTransforms.update(m_stage, currentTime))
      {
        MString command("failed to update driven prims on block: ");
        MGlobal::displayError(command + elemIdx);
      }
    }
  }
  return dataBlock.setClean(plug);
}

//----------------------------------------------------------------------------------------------------------------------
void ProxyShape::serialiseTransformRefs()
{
  std::ostringstream oss;
  for(auto iter : m_requiredPaths)
  {
    MFnDagNode fn(iter.second.node());
    MDagPath path;
    fn.getPath(path);
    oss << path.fullPathName() << " "
        << iter.first.GetText() << " "
        << uint32_t(iter.second.required()) << " "
        << uint32_t(iter.second.selected()) << " "
        << uint32_t(iter.second.refCount()) << ";";
  }
  serializedRefCountsPlug().setString(oss.str().c_str());
}

//----------------------------------------------------------------------------------------------------------------------
void ProxyShape::deserialiseTransformRefs()
{
  MString str = serializedRefCountsPlug().asString();
  MStringArray strs;
  str.split(';', strs);

  for(uint32_t i = 0, n = strs.length(); i < n; ++i)
  {
    if(strs[i].length())
    {
      MStringArray tstrs;
      strs[i].split(' ', tstrs);
      MString nodeName = tstrs[0];

      MSelectionList sl;
      if(sl.add(nodeName))
      {
        MObject node;
        if(sl.getDependNode(0, node))
        {
          MFnDependencyNode fn(node);
          if(fn.typeId() == AL_USDMAYA_TRANSFORM)
          {
            Transform* ptr = (Transform*)fn.userNode();
            const uint32_t required = tstrs[2].asUnsigned();
            const uint32_t selected = tstrs[3].asUnsigned();
            const uint32_t refCounts = tstrs[4].asUnsigned();
            SdfPath path(tstrs[1].asChar());
            m_requiredPaths.emplace(path, TransformReference(node, ptr, required, selected, refCounts));
          }
          else
          {
            const uint32_t required = tstrs[2].asUnsigned();
            const uint32_t selected = tstrs[3].asUnsigned();
            const uint32_t refCounts = tstrs[4].asUnsigned();
            SdfPath path(tstrs[1].asChar());
            m_requiredPaths.emplace(path, TransformReference(node, 0, required, selected, refCounts));
          }
        }
      }
    }
  }

  serializedRefCountsPlug().setString("");
}

//----------------------------------------------------------------------------------------------------------------------
ProxyShape::TransformReference::TransformReference(MObject mayaNode, Transform* node, uint32_t r, uint32_t s, uint32_t rc)
  : m_node(mayaNode), m_transform(node)
{
  m_required = r;
  m_selected = s;
  m_refCount = rc;
}

//----------------------------------------------------------------------------------------------------------------------
void ProxyShape::cleanupTransformRefs()
{
  for(auto it = m_requiredPaths.begin(); it != m_requiredPaths.end(); )
  {
    if(!it->second.selected() && !it->second.required() && !it->second.refCount())
    {
      m_requiredPaths.erase(it++);
    }
    else
    {
      ++it;
    }
  }
}

//----------------------------------------------------------------------------------------------------------------------
} // nodes
} // usdmaya
} // AL
//----------------------------------------------------------------------------------------------------------------------<|MERGE_RESOLUTION|>--- conflicted
+++ resolved
@@ -668,7 +668,21 @@
 }
 
 //----------------------------------------------------------------------------------------------------------------------
-<<<<<<< HEAD
+void ProxyShape::resync(const SdfPath& primPath)
+{
+  // FIMXE: This method was needed to call update() on all translators in the maya scene. Since then some new
+  // locking and selectability functionality has been added to onObjectsChanged(). I would want to call the logic in
+  // that method to handle this resyncing but it would need to be refactored.
+
+  SdfPathVector existingSchemaPrims;
+
+  // populates list of prims from prim mapping that will change under the path to resync.
+  onPrePrimChanged(primPath, existingSchemaPrims);
+
+  onPrimResync(primPath, existingSchemaPrims);
+}
+
+//----------------------------------------------------------------------------------------------------------------------
 void ProxyShape::serialize()
 {
   UsdStageRefPtr stage = getUsdStage();
@@ -735,20 +749,6 @@
     // Now that all layers are added, serialize to attributes
     AL_MAYA_CHECK_ERROR_RETURN(layerManager->populateSerialisationAttributes(), errorString);
   }
-=======
-void ProxyShape::resync(const SdfPath& primPath)
-{
-  // FIMXE: This method was needed to call update() on all translators in the maya scene. Since then some new
-  // locking and selectability functionality has been added to onObjectsChanged(). I would want to call the logic in
-  // that method to handle this resyncing but it would need to be refactored.
-
-  SdfPathVector existingSchemaPrims;
-
-  // populates list of prims from prim mapping that will change under the path to resync.
-  onPrePrimChanged(primPath, existingSchemaPrims);
-
-  onPrimResync(primPath, existingSchemaPrims);
->>>>>>> 17bcfdad
 }
 
 //----------------------------------------------------------------------------------------------------------------------
