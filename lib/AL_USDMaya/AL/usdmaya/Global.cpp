--- conflicted
+++ resolved
@@ -70,27 +70,8 @@
 //----------------------------------------------------------------------------------------------------------------------
 static void preFileRead(void*)
 {
-<<<<<<< HEAD
-  TF_DEBUG(ALUSDMAYA_EVENTS).Msg("preFileOpen\n");
-
-  MFnDependencyNode fn;
-  {
-    MItDependencyNodes iter(MFn::kPluginShape);
-    for(; !iter.isDone(); iter.next())
-    {
-      fn.setObject(iter.item());
-      if(fn.typeId() == nodes::ProxyShape::kTypeId)
-      {
-        // execute a pull on each proxy shape to ensure that each one has a valid USD stage!
-        nodes::ProxyShape* proxy = (nodes::ProxyShape*)fn.userNode();
-        proxy->removeAttributeChangedCallback();
-      }
-    }
-  }
-=======
   TF_DEBUG(ALUSDMAYA_EVENTS).Msg("preFileRead\n");
   ++readDepth;
->>>>>>> ae2dc624
 }
 
 //----------------------------------------------------------------------------------------------------------------------
@@ -129,24 +110,7 @@
     {
       if(!(unloadedProxies[i].isValid() && unloadedProxies[i].isAlive()))
       {
-<<<<<<< HEAD
-        // execute a pull on each proxy shape to ensure that each one has a valid USD stage!
-        nodes::ProxyShape* proxy = (nodes::ProxyShape*)fn.userNode();
-        proxy->reloadStage();
-        proxy->constructGLImagingEngine();
-        auto stage = proxy->getUsdStage();
-        proxy->deserialiseTranslatorContext();
-        proxy->findTaggedPrims();
-        proxy->deserialiseTransformRefs();
-        auto layer = proxy->getLayer();
-        if(layer)
-        {
-          layer->setLayerAndClearAttribute(stage->GetSessionLayer());
-        }
-        proxy->addAttributeChangedCallback();
-=======
         continue;
->>>>>>> ae2dc624
       }
       fn.setObject(unloadedProxies[i].object());
       if(fn.typeId() != nodes::ProxyShape::kTypeId)
