if(BUILD_HDMAYA)
    add_subdirectory(hdMaya)
endif()

add_subdirectory(translators)
<<<<<<< HEAD
add_subdirectory(schemas)
=======

if(Qt5_FOUND)
    add_subdirectory(ui)
endif()
>>>>>>> 56ca3f4a
<|MERGE_RESOLUTION|>--- conflicted
+++ resolved
@@ -3,11 +3,8 @@
 endif()
 
 add_subdirectory(translators)
-<<<<<<< HEAD
 add_subdirectory(schemas)
-=======
 
 if(Qt5_FOUND)
     add_subdirectory(ui)
-endif()
->>>>>>> 56ca3f4a
+endif()